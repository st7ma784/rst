/* socket.c
   ========
   Author: R.J.Barnes
*/

/*
 LICENSE AND DISCLAIMER
 
 Copyright (c) 2012 The Johns Hopkins University/Applied Physics Laboratory
 
 This file is part of the Radar Software Toolkit (RST).
 
 RST is free software: you can redistribute it and/or modify
 it under the terms of the GNU Lesser General Public License as published by
 the Free Software Foundation, either version 3 of the License, or
 any later version.
 
 RST is distributed in the hope that it will be useful,
 but WITHOUT ANY WARRANTY; without even the implied warranty of
 MERCHANTABILITY or FITNESS FOR A PARTICULAR PURPOSE.  See the
 GNU Lesser General Public License for more details.
 
 You should have received a copy of the GNU Lesser General Public License
 along with RST.  If not, see <http://www.gnu.org/licenses/>.
 
 
 
*/



#include <sys/types.h>
#include <sys/stat.h>
#include <sys/socket.h>
#include <sys/time.h>

#include <sys/uio.h>
#include <errno.h>

#include <netinet/in.h>
#include <netdb.h>
#include <stdio.h>
#include <stdlib.h>
#include <string.h>
#include <signal.h>
#include <time.h>
#include <unistd.h>
#include <fcntl.h>
#include "connex.h"
#include "loginfo.h"
#include "socket.h"
#include "connect.h"
#include "pipe.h"
#include "msgmem.h"


struct client client[CLIENT_MAX];
int msgmax=0;
int runloop=1;

unsigned char tmpbuf[BUF_SIZE];

unsigned char *inbuf;
int insize;

unsigned char *outbuf;
int outsize;


extern unsigned char vb,vt;
extern char logfname[256];
extern char timefname[256];

void logtime(char *fname,int nbytes) {
  char txt[256];
  int mask=S_IRUSR | S_IWUSR | S_IRGRP | S_IROTH;
  int fid,s;
  time_t tval;
<<<<<<< HEAD
  
=======
 
>>>>>>> 9039f77d
  tval=time(NULL);

  fid=open(fname,O_WRONLY | O_TRUNC | O_CREAT,mask);

  if (fid !=0) {
    sprintf(txt,"%d %d\n",(int) tval,nbytes);
    s=write(fid,txt,strlen(txt)+1);
    if (s == -1)
    {
        fprintf(stderr, "Error: Write was not Successful\n");
        //TODO: read errno for more information
    }
    close(fid);
  }
}


void trapreset(int signal) {
   runloop=0;
}

void reset() {
  int i;
  for (i=0;i<CLIENT_MAX;i++) {
     client[i].sock=-1;
     client[i].in_sze=0;
     client[i].out_sze=0;
  }
}

int pollsock(int sock,struct timeval *tv,fd_set *fdset) {
  int i;
  FD_SET(sock,fdset);
  for (i=0;i<msgmax;i++) 
    if (client[i].sock !=-1) FD_SET(client[i].sock,fdset);

  if (select(FD_SETSIZE,fdset,0,0,tv) < 0) return -1;
  return 0;
}

int createsocket(int *port) {
  socklen_t length;
  int sock;
  int sc_reuseaddr=1,temp;


  struct sockaddr_in server;

  struct hostent *gethostbyname();
 
  /* reset the client array */
  reset();
  
  sock=socket(AF_INET,SOCK_STREAM,0); /* create our listening socket */
  if (sock<0) return -1;
  
  /* set socket options */
  
  temp=setsockopt(sock,SOL_SOCKET,SO_REUSEADDR,&sc_reuseaddr,
                 sizeof(sc_reuseaddr));
  if (temp == -1)
  {
      fprintf(stderr, "Error: setsockopt is unable to read in all options\n");
      // TODO: add errno here to get why it failed 
      return -1; 

  }

  /* name and bind socket to an address and port number */

  server.sin_family=AF_INET;
  server.sin_addr.s_addr=INADDR_ANY;
  if (*port !=0) server.sin_port=htons(*port); 
  else server.sin_port=0;
 
  if (bind(sock,(struct sockaddr *) &server,sizeof(server))) return -1;
   
  /* Find out assigned port number and print it out */

  length=sizeof(server);
  if (getsockname(sock,(struct sockaddr *) &server,&length)) return -1;
    
  *port=ntohs(server.sin_port);
  return sock;
}

int processsocket(int sock,int inpipe) {

  char logbuf[256];


  fd_set fdset; /* selected file descriptors */  
  int poll,i;
  int status=0;
 
  struct timeval tv;

  sigset_t set;
  struct sigaction act;

  sigemptyset(&set);
  sigaddset(&set,SIGUSR1);

  act.sa_flags=0;
  act.sa_mask=set;
  act.sa_handler=trapreset;
  sigaction(SIGUSR1,&act,NULL);

  signal(SIGPIPE,SIG_IGN);

  listen(sock,5);
 
  tv.tv_sec=0;
  tv.tv_usec=0;

  poll=0;  
  runloop=1; 
  do {

    FD_ZERO(&fdset);
    FD_SET(inpipe,&fdset);  
    if (poll==0) status=pollsock(sock,NULL,&fdset);
    else status=pollsock(sock,&tv,&fdset);

    if (status==-1) break;

    /* open any new connections if possible */

    opensock(sock,&fdset);

    poll=0;

    /* check to see if the root server has sent any data */

    if (FD_ISSET(inpipe,&fdset)) {
      insize=piperead(inpipe,&inbuf);
      if (vb) {
        sprintf(logbuf,"Received %d bytes from pipe.",insize);
        loginfo(logfname,logbuf);
      } 

      if (insize<=0) break;

      /* log that we got a valid message */

      if (vt) logtime(timefname,insize);
      outsize=insize+8;
      if (outbuf !=NULL) {
        unsigned char *tmp;
        tmp=realloc(outbuf,outsize);
        if (tmp==NULL) free(outbuf);
        outbuf=tmp;
      } else outbuf=malloc(outsize);
      if (outbuf !=NULL) {  
        outsize=ConnexWriteMem(outbuf,outsize,inbuf,insize); 
        writeraw(outbuf,outsize);
      }
    }

    /* send the data to the clients */

    if (writesock() !=0) poll=1;
   
  } while(runloop);
  
  /* close all the clients down */
  loginfo(logfname,"Broken pipe - shutting down client.\n");
  for (i=0;i<msgmax;i++) {
    if (client[i].sock !=0) close(client[i].sock);
    client[i].sock=-1;
  }
  close(sock);
  return -1;
}


<|MERGE_RESOLUTION|>--- conflicted
+++ resolved
@@ -76,11 +76,8 @@
   int mask=S_IRUSR | S_IWUSR | S_IRGRP | S_IROTH;
   int fid,s;
   time_t tval;
-<<<<<<< HEAD
-  
-=======
- 
->>>>>>> 9039f77d
+  
+ 
   tval=time(NULL);
 
   fid=open(fname,O_WRONLY | O_TRUNC | O_CREAT,mask);
