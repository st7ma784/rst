--- conflicted
+++ resolved
@@ -108,7 +108,6 @@
          x_sd_l: fltarr(MAX_RANGE), $
          x_sd_s: fltarr(MAX_RANGE), $
          x_sd_phi: fltarr(MAX_RANGE) $
-
       }
 
 end
@@ -154,17 +153,10 @@
    return,s
   endif
 
-<<<<<<< HEAD
-  sclname=['fitacf.revision.major','fitacf.revision.minor', $
+  sclname=['algorithm','fitacf.revision.major','fitacf.revision.minor', $
            'noise.sky','noise.lag0','noise.vel','tdiff']
 
-  scltype=[3,3,4,4,4,4]
-=======
-  sclname=['algorithm','fitacf.revision.major','fitacf.revision.minor', $
-           'noise.sky','noise.lag0','noise.vel']
-
-  scltype=[9,3,3,4,4,4]
->>>>>>> d2869c25
+  scltype=[9,3,3,4,4,4,4]
   
   sclid=intarr(n_elements(sclname))
   sclid[*]=-1
@@ -204,21 +196,13 @@
  
   ; populate the structures
 
-<<<<<<< HEAD
-  fit.revision.major=*(sclvec[sclid[0]].ptr)
-  fit.revision.minor=*(sclvec[sclid[1]].ptr)
-  fit.noise.sky=*(sclvec[sclid[2]].ptr)
-  fit.noise.lag0=*(sclvec[sclid[3]].ptr)
-  fit.noise.vel=*(sclvec[sclid[4]].ptr)
-  fit.tdiff=*(sclvec[sclid[5]].ptr)
-=======
   if (sclid[0] ne -1) then fit.algorithm=*(sclvec[sclid[0]].ptr)
   fit.revision.major=*(sclvec[sclid[1]].ptr)
   fit.revision.minor=*(sclvec[sclid[2]].ptr)
   fit.noise.sky=*(sclvec[sclid[3]].ptr)
   fit.noise.lag0=*(sclvec[sclid[4]].ptr)
   fit.noise.vel=*(sclvec[sclid[5]].ptr)
->>>>>>> d2869c25
+  fit.tdiff=*(sclvec[sclid[6]].ptr)
 
   if (prm.nrang gt 0) then fit.pwr0[0:prm.nrang-1]=*(arrvec[arrid[1]].ptr)
 
