--- conflicted
+++ resolved
@@ -434,17 +434,10 @@
 ;
 ; PURPOSE:
 ;       Internal function for RPos
-<<<<<<< HEAD
 ; 			Converts from geodetic coordinates (gdlat,gdlon) to geocentric spherical
 ; 			coordinates (glat,glon). The radius of the Earth (grho) and the deviation
 ; 			off the vertical (del) are calculated. The IAU 1964 oblate spheroid model
 ; 			of the Earth is adopted.
-=======
-;                       Converts from geodetic coordinates (gdlat,gdlon) to geocentric spherical
-;                       coordinates (glat,glon). The radius of the Earth (grho) and the deviation
-;                       off the vertical (del) are calculated. The IAU 1964 oblate spheroid model
-;                       of the Earth is adopted.
->>>>>>> a9166c13
 ;       
 ;
 ; CALLING SEQUENCE:
@@ -459,6 +452,7 @@
    a=6378.16D
    f=1.0D/298.25D
   
+
    b=a*(1.0-f)
    e2=(a*a)/(b*b)-1
    if (iopt gt 0) then begin
@@ -481,7 +475,6 @@
 ;
 ; PURPOSE:
 ;       Internal function for RPos
-<<<<<<< HEAD
 ; 			This subroutine calculates the geocentric coordinates (frho,flat,flon)
 ; 			of a field point given the angular geocentric coordinates (rrho,rlat,rlon)
 ; 			of the point of origin, the azimuth (ral), the elevation (rel), and the
@@ -489,16 +482,6 @@
 ; 			horizon that is defined by the plane perpendicular to the radial vector from
 ; 			the center of the Earth through the point of origin. For conversion from the
 ; 			radarpointing coordinates to these coordinates, call RadarGeoCnvrt.
-=======
-;                       This subroutine calculates the geocentric coordinates (frho,flat,flon)
-;                       of a field point given the angular geocentric coordinates (rrho,rlat,rlon)
-;                       of the point of origin, the azimuth (ral), the elevation (rel), and the
-;                       slant range (r). Note that the azimuth and elevation are reckoned from the
-;                       horizon that is defined by the plane perpendicular to the radial vector from
-;                       the center of the Earth through the point of origin. For conversion from the
-;                       radarpointing coordinates to these coordinates, call RadarGeoCnvrt.
-;       
->>>>>>> a9166c13
 ;
 ; CALLING SEQUENCE:
 ;       RadarFldPnt,rrho,rlat,rlon,ral,rel,r,frho,flat,flon
@@ -509,30 +492,18 @@
 
 pro RadarFldPnt,rrho,rlat,rlon,ral,rel,r,frho,flat,flon 
 
-<<<<<<< HEAD
 	; Convert from global spherical (rrho,lat,lon) to global cartesian (rx,ry,rz: Earth centered)
-=======
-        ; Convert from global spherical (rrho,lat,lon) to global cartesian (rx,ry,rz: Earth centered)
->>>>>>> a9166c13
    sinteta=sin(!PI*(90.0-rlat)/180.0)
    rx=rrho*sinteta*cos(!PI*rlon/180.0)
    ry=rrho*sinteta*sin(!PI*rlon/180.0)
    rz=rrho*cos(!PI*(90.0-rlat)/180.0)
 
-<<<<<<< HEAD
 	; Convert from local spherical (r,ral,rel) to local cartesian (sx,sy,sz: South,East,Up)
-=======
-        ; Convert from local spherical (r,ral,rel) to local cartesian (sx,sy,sz: South,East,Up)
->>>>>>> a9166c13
    sx=-r*cos(!PI*rel/180.0)*cos(!PI*ral/180.0)
    sy=r*cos(!PI*rel/180.0)*sin(!PI*ral/180.0)
    sz=r*sin(!PI*rel/180.0)
 
-<<<<<<< HEAD
 	; Convert from local cartesian to global cartesian
-=======
-        ; Convert from local cartesian to global cartesian
->>>>>>> a9166c13
    tx  =  cos(!PI*(90.0-rlat)/180.0)*sx + sin(!PI*(90.0-rlat)/180.0)*sz
    ty  =  sy
    tz  = -sin(!PI*(90.0-rlat)/180.0)*sx + cos(!PI*(90.0-rlat)/180.0)*sz
@@ -540,20 +511,12 @@
    sy  =  sin(!PI*rlon/180.0)*tx + cos(!PI*rlon/180.0)*ty
    sz  =  tz
 
-<<<<<<< HEAD
 	; Find global cartesian coordinates of new point by vector addition
-=======
-        ; Find global cartesian coordinates of new point by vector addition
->>>>>>> a9166c13
    tx=rx+sx
    ty=ry+sy
    tz=rz+sz
 
-<<<<<<< HEAD
 	; Convert from global cartesian to global spherical
-=======
-        ; Convert from global cartesian to global spherical
->>>>>>> a9166c13
    frho=sqrt((tx*tx)+(ty*ty)+(tz*tz))
    flat=90.0-acos(tz/(frho))*180.0/!PI
    if ((tx eq 0) and (ty eq 0)) then flon=0 $
@@ -567,7 +530,6 @@
 ;
 ; PURPOSE:
 ;       Internal function for RPos
-<<<<<<< HEAD
 ;				Converts from pointing azimuth and elevation (xal,xel) measured
 ; 			with respect to the local horizon to azimuth and elevation angles
 ; 			(ral,rel) appropriate to a horizon defined by the plane perpendicular
@@ -578,18 +540,6 @@
 ; 			direction of the Earth-centeredradial vecrtor. The angle of rotation about
 ; 			the x-axis is the deviation off the vertical. (x: east, y:west, z:up).
 ;       
-=======
-;                               Converts from pointing azimuth and elevation (xal,xel) measured
-;                       with respect to the local horizon to azimuth and elevation angles
-;                       (ral,rel) appropriate to a horizon defined by the plane perpendicular
-;                       to the Earth-centered radial vector drawn through the point of origin.
-;                       (this is an adjustment to the measured azimuth and elevation for the
-;                       oblateness of the Earth). The conversion is effected by means of a cartesian
-;                       coordinate transformation that rotates the local vertical velocity onto the
-;                       direction of the Earth-centeredradial vecrtor. The angle of rotation about
-;                       the x-axis is the deviation off the vertical. (x: east, y:west, z:up).
-;
->>>>>>> a9166c13
 ;
 ; CALLING SEQUENCE:
 ;       RadarGeoCnvrt,gdlat,gdlon,xal,xel,ral,rel
@@ -629,19 +579,11 @@
 ; PURPOSE:
 ;       Internal function for RPos
 ;       This subroutine calculates the geocentric coordinates (frho,flat,flon)
-<<<<<<< HEAD
 ; 			of a radar field point given the angular coordinates (glat, glon) of the
 ; 			radar site, given the cone angle (psi), the field point height (fh),
 ; 			and the slant range (r). Note that the elevation angle is found that 
 ; 			accomodate (fh,r).
 ; 
-=======
-;                       of a radar field point given the angular coordinates (glat, glon) of the
-;                       radar site, given the cone angle (psi), the field point height (fh),
-;                       and the slant range (r). Note that the elevation angle is found that
-;                       accomodate (fh,r).
-;       
->>>>>>> a9166c13
 ;
 ; CALLING SEQUENCE:
 ;       RadarFldPnth,gdlat,gdlon,psi,bor,fh,r,frho,flat,flon
@@ -678,15 +620,6 @@
 ; matches the desired altitude
   repeat begin 
     frho=frad+xh
-<<<<<<< HEAD
-
-		; Pointing elevation (spherical Earth value)
-		if r gt 2*rrad then r = 2*rrad	; This was a problem with p-code when an incorrect number of gates was passed
-		rel=asin(((frho*frho)-(rrad*rrad)-(r*r))/(2*rrad*r))*180.0/!PI
-    xel=rel
-
-		; Estimate the off-array-normal azimuth
-=======
  
     ; Pointing elevation (spherical Earth value)
     if r gt 2*rrad then r = 2*rrad  ; This was a problem with p-code when an incorrect number of gates was passed
@@ -695,7 +628,6 @@
     xel=rel
 
     ; Estimate the off-array-normal azimuth
->>>>>>> a9166c13
     if (((cos(!PI*psi/180.0)*cos(!PI*psi/180.0))- $
          (sin(!PI*xel/180.0)*sin(!PI*xel/180.0))) lt 0) then tan_azi=1e32 $
       else tan_azi=sqrt( (sin(!PI*psi/180.0)*sin(!PI*psi/180.0))/ $
@@ -704,34 +636,19 @@
     if (psi gt 0) then azi=atan(tan_azi)*180.0/!PI $
     else azi=-atan(tan_azi)*180.0/!PI
 
-<<<<<<< HEAD
-		; Obtain the corresponding value of pointing azimuth
-    xal=azi+bore
-  
-		; Adjust azimuth and elevation for the oblateness of the Earth
-    RadarGeoCnvrt,gdlat,gdlon,xal,xel,ral,dum
-
-
-=======
     ; Obtain the corresponding value of pointing azimuth
     xal=azi+bore
 
     ; Adjust azimuth and elevation for the oblateness of the Earth
     RadarGeoCnvrt,gdlat,gdlon,xal,xel,ral,dum
     
->>>>>>> a9166c13
     ; Obtain the global spherical coordinates of the field point
     RadarFldPnt,rrho,rlat,rlon,ral,rel,r,frho,flat,flon
 
     ; Recomputes the radius of the Earth beneath the field point
     RadarGeoTGC,-1,dum1,dum2,frad,flat,flon,dum3
-<<<<<<< HEAD
-  
-		; Check altitude
-=======
 
     ; Check altitude
->>>>>>> a9166c13
     fhx=frho-frad    
   endrep until (abs(fhx-xh) le 0.5) 
 end
@@ -884,7 +801,7 @@
     
      if (N_ELEMENTS(frang) eq 1) then fr=frang
      if (N_ELEMENTS(rsep) eq 1) then begin 
-       if (center eq 0) then range_edge=-0.5*rsep*20.0/3.0
+       if (center eq 0) then re=-0.5*rsep*20.0/3.0
        rs=rsep
      endif
 
@@ -897,7 +814,7 @@
      for i=0,n-1 do begin
         if N_ELEMENTS(frang) ne 1 then fr=frang[i]
         if N_ELEMENTS(rsep) ne 1 then begin 
-          if (center eq 0) then range_edge=-0.5*rsep*20.0/3.0
+          if (center eq 0) then re=-0.5*rsep*20.0/3.0
           rs=rsep[i]
         endif
         if N_ELEMENTS(rxrise) ne 1 then rx=rxrise[i]
@@ -1026,7 +943,7 @@
     
      if (N_ELEMENTS(frang) eq 1) then fr=frang
      if (N_ELEMENTS(rsep) eq 1) then begin 
-       if (center eq 0) then range_edge=-0.5*rsep*20.0/3.0
+       if (center eq 0) then re=-0.5*rsep*20.0/3.0
        rs=rsep
      endif
 
@@ -1039,7 +956,7 @@
      for i=0,n-1 do begin
         if N_ELEMENTS(frang) ne 1 then fr=frang[i]
         if N_ELEMENTS(rsep) ne 1 then begin 
-          if (center eq 0) then range_edge=-0.5*rsep*20.0/3.0
+          if (center eq 0) then re=-0.5*rsep*20.0/3.0
           rs=rsep[i]
         endif
         if N_ELEMENTS(rxrise) ne 1 then rx=rxrise[i]
