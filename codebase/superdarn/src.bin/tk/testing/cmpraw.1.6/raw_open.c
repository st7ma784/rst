/* raw_open.c
   ==========
   Author: R.J.Barnes
*/

/*
 LICENSE AND DISCLAIMER

 Copyright (c) 2012 The Johns Hopkins University/Applied Physics Laboratory

 This file is part of the Radar Software Toolkit (RST).

 RST is free software: you can redistribute it and/or modify
 it under the terms of the GNU Lesser General Public License as published by
 the Free Software Foundation, either version 3 of the License, or
 any later version.

 RST is distributed in the hope that it will be useful,
 but WITHOUT ANY WARRANTY; without even the implied warranty of
 MERCHANTABILITY or FITNESS FOR A PARTICULAR PURPOSE.  See the
 GNU Lesser General Public License for more details.

 You should have received a copy of the GNU Lesser General Public License
 along with RST.  If not, see <http://www.gnu.org/licenses/>.



*/

#include <stdio.h>
#include <stdlib.h>
#include <sys/types.h>
#include <sys/stat.h>
#include <unistd.h>
#include <fcntl.h>
#include <zlib.h>
#include "rtypes.h"
#include "rconvert.h"
#include "rtime.h"
#include "lmt.h"
#include "raw.h"
#include "raw_read.h"
#include "raw_versions.h"



struct rawfp *raw_open(char *rawfile,char *inxfile) {

  int radar_parms_pat[]={1,2,2,17,4,2,2,14,4,4,2,4,0,0};

  unsigned char *inbuf=NULL;
  int16 num_byte;
  int32 rec_num;
  int stat;
  struct radar_parms *prm;
  struct rawfp *ptr=NULL;

  inbuf=malloc(sizeof(struct rawdata));
  if (inbuf==NULL) return NULL;

  ptr=malloc(sizeof(struct rawfp));
<<<<<<< HEAD
  
  if (ptr==NULL) {
    free(inbuf);
    return NULL;
  }
=======

  if (ptr==NULL) return NULL;
>>>>>>> 6c16c6e3

  ptr->rawfp=open(rawfile,O_RDONLY);
  ptr->stime=-1;
  ptr->ctime=-1;
  ptr->frec=0;
  ptr->rlen=0;
  ptr->ptr=0;
  if (ptr->rawfp==-1) {
    free(ptr);
    free(inbuf);
    return NULL;
  }
  fstat(ptr->rawfp,&ptr->rstat);

  if (ConvertReadShort(ptr->rawfp,&num_byte) !=0 || num_byte <= 0) {
    if (num_byte < 0){
        fprintf(stderr,"WARNING : raw_open : *raw_open : num_byte < 0 in record header, potentially corrupted file.\n");
    }
    close(ptr->rawfp);
    free(ptr);
    free(inbuf);
    return NULL;
  }

  num_byte = num_byte - 2;
  stat = read(ptr->rawfp,inbuf,num_byte);
  if (stat != num_byte) {
    close(ptr->rawfp);
    free(ptr);
    free(inbuf);
    return NULL;
  }
  ConvertToInt(inbuf,&rec_num);

  ptr->frec=num_byte+2;
  ptr->rlen=num_byte+2;
  ptr->ptr=num_byte+2;

  if (rec_num !=0) { /* not the header so rewind the file */
    lseek(ptr->rawfp,0L,SEEK_SET);
    ptr->rlen=0;
  }

  /* read the first record so that we can determine the start time of
     the file */


 if (ConvertReadShort(ptr->rawfp,&num_byte) !=0 || num_byte <= 0) {
    close(ptr->rawfp);
    free(ptr);
    free(inbuf);
    return NULL;
  }

  num_byte = num_byte - 2;
  stat = read(ptr->rawfp,inbuf,num_byte);
  if (stat != num_byte) {
    close(ptr->rawfp);
    free(ptr);
    free(inbuf);
    return NULL;
  }

  ConvertToInt(inbuf,&rec_num);

  /* now decode the parameter block */

  ConvertBlock(inbuf+12,radar_parms_pat);
  prm=(struct radar_parms *) (inbuf+12);

  ptr->stime=TimeYMDHMSToEpoch(prm->YEAR,prm->MONTH,prm->DAY,
	  prm->HOUR,prm->MINUT,prm->SEC);

  /* rewind to the first record */

  lseek(ptr->rawfp,ptr->frec,SEEK_SET);

  ptr->rawread=raw_read_current;

  free(inbuf);
  return ptr;
}
<|MERGE_RESOLUTION|>--- conflicted
+++ resolved
@@ -59,16 +59,11 @@
   if (inbuf==NULL) return NULL;
 
   ptr=malloc(sizeof(struct rawfp));
-<<<<<<< HEAD
   
   if (ptr==NULL) {
     free(inbuf);
     return NULL;
   }
-=======
-
-  if (ptr==NULL) return NULL;
->>>>>>> 6c16c6e3
 
   ptr->rawfp=open(rawfile,O_RDONLY);
   ptr->stime=-1;
