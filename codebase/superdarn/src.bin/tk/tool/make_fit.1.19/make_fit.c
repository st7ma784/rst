--- conflicted
+++ resolved
@@ -145,17 +145,12 @@
     exit(0);
   }
 
-<<<<<<< HEAD
-=======
   if (version==1) {
     OptionVersion(stdout);
     exit(0);
   }
 
 
-
-
->>>>>>> c35620fd
   if ((old) && (argc-arg<2)) {
     OptionPrintInfo(stdout,hlpstr);
     exit(-1);
