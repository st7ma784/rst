--- conflicted
+++ resolved
@@ -54,17 +54,10 @@
 #include "hlpstr.h"
 
 // Define maximum number of time records, beams, channels and range gates (used for memory allocation)
-<<<<<<< HEAD
-#define tmax 2000     // initial number of time records
-#define maxbeam 30    // max number of beams
-#define maxchannel 3  // max number of channels (0, 1, or 2)
-#define maxrange 250  // max number of range gates
-=======
 #define tmax 2000       // initial number of time records
 #define maxbeam 30      // max number of beams
 #define maxchannel 3    // max number of channels (0, 1, or 2)
 #define maxrange 250    // max number of range gates
->>>>>>> db5204d4
 
 int fnum=0;
 
