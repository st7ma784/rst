/* map_addmodel.c
   ==============
   Author: R.J.Barnes and others
*/

/*
   See license.txt
*/

#include <stdio.h>
#include <stdlib.h>
#include <math.h>
#include <string.h>
#include <ctype.h>
#include <sys/types.h>
#include "rtypes.h"
#include "rmath.h"
#include "option.h"
#include "rfile.h"
#include "rtime.h"
#include "griddata.h"

#include "cnvgrid.h"
#include "cnvmap.h"
#include "cnvmapread.h"
#include "oldcnvmapread.h"
#include "cnvmapwrite.h"
#include "oldcnvmapwrite.h"
#include "aacgm.h"
#include "mlt.h"
#include "aacgmlib_v2.h"
#include "mlt_v2.h"
#include "shfconst.h" /* use the same constants as in fitting procedure */
#include "igrfcall.h"
#include "igrflib.h"
#include "cnvmodel.h"
#include "map_addhmb.h"
#include "calc_bmag.h"
#include "hlpstr.h"

/*-----------------------------------------------------------------------------
 *
 * global variables
 *
 *
 */
struct CnvMapData *map;
struct GridData *grd;

struct OptionData opt;


/*-----------------------------------------------------------------------------
 *
 * prototypes
 *
 *
 */
void add_model(struct CnvMapData *map,int num,struct GridGVec *ptr);
int solve_model(int num, struct GridGVec *ptr, float latmin, struct model *mod,
                int hemi, float decyear, int igrf_flag, int old_aacgm);
struct GridGVec *get_model_pos(int Lmax, float latmin, int hemi,
                               int level, int *num);


/*-----------------------------------------------------------------------------
 *
 * function definitions
 *
 *
 */

int rst_opterr(char *txt) {
  fprintf(stderr,"Option not recognized: %s\n",txt);
  fprintf(stderr,"Please try: map_addmodel --help\n");
  return(-1);
}

int main(int argc,char *argv[]) {

  int old=0;
  int old_aacgm=0;

  int arg;
  unsigned char help=0;
  unsigned char option=0;
  unsigned char version=0;
  unsigned char vb=0;
  unsigned char *dpstr=NULL;

  FILE *fp;
  char *envstr;
  int num=0;
  int status;
  char *fname=NULL;
  int tme;
  int yrsec;
  int i,first;

  int cnt=0;

  int yr,mo,dy,hr,mt;
  double sc;

  int order=0;
  int doping=-1;

  char *dstr="lmh";

  struct model *mod = NULL;
  struct model *oldmod = NULL;
  float oldlatmin=-1;

  float decyear = 0.;
  float tilt = 0.;
  int noigrf = 0;
  int nointerp = 0;
  int rg96 = 0;
  int psr10 = 0;
  int cs10 = 0;
  int ts18 = 0;
  int ts18_kp = 0;
  int imod = 0;

  float bndstep = 5.; /* HMB parameters */
  float latref = 59;
  int bndnp;

  struct GridGVec *mdata=NULL;

  /* function pointers for file reading/writing (old and new) */
  int (*Map_Read)(FILE *, struct CnvMapData *, struct GridData *);
  int (*Map_Write)(FILE *, struct CnvMapData *, struct GridData *);

  map = CnvMapMake();
  grd = GridMake();

  OptionAdd(&opt,"-help",'x',&help);
  OptionAdd(&opt,"-option",'x',&option);
  OptionAdd(&opt,"-version",'x',&version);

  OptionAdd(&opt,"old",'x',&old);
  OptionAdd(&opt,"old_aacgm",'x',&old_aacgm);
  OptionAdd(&opt,"rg96",'x',&rg96);
  OptionAdd(&opt,"psr10",'x',&psr10);
  OptionAdd(&opt,"cs10",'x',&cs10);
  OptionAdd(&opt,"ts18",'x',&ts18);
  OptionAdd(&opt,"ts18_kp",'x',&ts18_kp);
  OptionAdd(&opt,"nointerp",'x',&nointerp);
  OptionAdd(&opt,"noigrf",'x',&noigrf);        /* SGS: default is to use IGRF
                                                       to compute model vecs  */
  OptionAdd(&opt,"vb",'x',&vb);
  OptionAdd(&opt,"o",'i',&order);
  OptionAdd(&opt,"d",'t',&dpstr);


  arg=OptionProcess(1,argc,argv,&opt,rst_opterr);

  if (arg==-1) {
    exit(-1);
  }

  if (help==1) {
    OptionPrintInfo(stdout,hlpstr);
    exit(0);
  }

  if (option==1) {
    OptionDump(stdout,&opt);
    exit(0);
  }

  if (version==1) {
    OptionVersion(stdout);
    exit(0);
  }

  if (arg !=argc) fname=argv[arg];

  if (dpstr !=NULL) {
    for (i=0;(dstr[i] !=0) && (dstr[i] !=tolower(dpstr[0]));i++);
    doping=i+1;
  }

  if (fname==NULL) fp=stdin;
  else fp=fopen(fname,"r");
  if (fp==NULL) {
    fprintf(stderr,"Grid file not found.\n");
    exit(-1);
  }

  if (!ts18 && !ts18_kp && !cs10 && !psr10 && !rg96) ts18 = 1;
  if (rg96)    imod = RG96;
  if (psr10)   imod = PSR10;
  if (cs10)    imod = CS10;
  if (ts18_kp) imod = TS18_Kp;
  if (ts18)    imod = TS18;

  envstr=getenv("SD_MODEL_TABLE");
  if (envstr==NULL) {
    fprintf(stderr,"Environment variable SD_MODEL_TABLE must be defined.\n");
    exit(-1);
  }

  status = load_all_models(envstr,imod);
  if (status != 0) {
    fprintf(stderr,"Failed to load statistical model.\n");
    exit(-1);
  }

  /* set function pointer to read/write old or new */
  if (old) {
    Map_Read  = &OldCnvMapFread;
    Map_Write = &OldCnvMapFwrite;
  } else {
    Map_Read  = &CnvMapFread;
    Map_Write = &CnvMapFwrite;
  }

  first = 1;
  while ((*Map_Read)(fp,map,grd) != -1) {

    tme = (grd->st_time + grd->ed_time)/2.0;
    TimeEpochToYMDHMS(tme,&yr,&mo,&dy,&hr,&mt,&sc);
    yrsec = TimeYMDHMSToYrsec(yr,mo,dy,hr,mt,(int) sc);
    decyear = yr + (float)yrsec/TimeYMDHMSToYrsec(yr,12,31,23,59,59);

    /* SGS: imf_flag set to 9 in map_addimf(), so not sure about this... */
    if (old) map->imf_flag = !noigrf;
    else     map->noigrf   = noigrf;

    if (first) {
      if (!noigrf)    IGRF_SetDateTime(yr,mo,dy,hr,mt,(int)sc);
      if (!old_aacgm) AACGM_v2_SetDateTime(yr,mo,dy,hr,mt,(int)sc);
      first = 0;
    }

    /* SGS: does this overide the tilt set with flag in map_addimf()? */
    if (imod == TS18 || imod == CS10 || imod == PSR10)
      tilt = IGRF_Tilt(yr,mo,dy,hr,mt,(int)sc);
    map->tilt = tilt;

    /* determine the model */
    mod = determine_model(map->Vx, map->Bx, map->By, map->Bz,
                          map->hemisphere, tilt, map->Kp, imod, nointerp);

    if (mod == NULL) {
      fprintf(stderr,"PSR10 model not defined for input conditions.\n");
      exit(-1);
    }

    /* Add lower latitude limit (HMB) from model if not found from data */
    if (map->latmin == -1) {
      bndnp = 360/bndstep + 1;
      map_addhmb(yr,yrsec,map,bndnp,bndstep,latref,mod->latref,old_aacgm);
    }

    if (order != 0)   map->fit_order    = order;
    if (doping != -1) map->doping_level = doping;

    /* get the position of the model vectors */
    if ((mod != oldmod) || (map->latmin != oldlatmin)) {

      if (mdata != NULL) free(mdata);

      mdata = get_model_pos(map->fit_order,fabs(map->latmin),map->hemisphere,
                            map->doping_level,&num);

      /* solve for the model */
      status = solve_model(num, mdata,fabs(map->latmin), mod, map->hemisphere,
                           decyear, noigrf, old_aacgm);
      if (status != 0) {
        fprintf(stderr,"Failed to solve statistical model.\n");
        exit(-1);
      }
      oldmod = mod;
      oldlatmin = map->latmin;
    }

    /* now transform the model vectors and add them to the map file */
    add_model(map,num,mdata);

    strcpy(map->imf_model[0],mod->angle);
    strcpy(map->imf_model[1],mod->level);
    strcpy(map->imf_model[2],mod->tilt);
    switch (imod) {
      case RG96:    strcpy(map->imf_model[3],"RG96"); break;
      case PSR10:   strcpy(map->imf_model[3],"PSR10"); break;
      case CS10:    strcpy(map->imf_model[3],"CS10"); break;
      case TS18:    strcpy(map->imf_model[3],"TS18"); break;
      case TS18_Kp: strcpy(map->imf_model[3],"TS18-Kp"); break;
    }

    (*Map_Write)(stdout,map,grd);

    if (vb == 1) {
      TimeEpochToYMDHMS(grd->st_time,&yr,&mo,&dy,&hr,&mt,&sc);
      fprintf(stderr,"%d-%d-%d %d:%d:%d %s %s\n",yr,mo,dy, hr,mt,(int) sc,
                      mod->level, mod->angle);  
    }

    cnt++;
  }

  return 0;
}


<<<<<<< HEAD
struct model *load_model(FILE *fp, int ihem, int ilev, int iang,
                                   int itlt, int imod)
{
  struct model *ptr = NULL;
  int i,k,l,m,lx,mx;
  float cr,ci;

  ptr = malloc(sizeof(struct model));
  if (ptr==NULL) return NULL;
  ptr->ihem = ihem;
  ptr->ilev = ilev;
  ptr->iang = iang;
  ptr->itlt = itlt;

  switch (imod) {
    case RG96:
      strcpy(ptr->hemi,"Null");
      strcpy(ptr->tilt,"Null");
      strcpy(ptr->level,RG96_mod_levs[ilev]);
      strcpy(ptr->angle,RG96_mod_angs[iang]);
      break;
    case PSR10:
      strcpy(ptr->hemi,mod_hemi[ihem]);
      strcpy(ptr->tilt,mod_tilts[itlt]);
      strcpy(ptr->level,PSR10_mod_levs[ilev]);
      strcpy(ptr->angle,RG96_mod_angs[iang]); /* same as RG96 */
      break;
    case CS10:
      strcpy(ptr->hemi,mod_hemi[ihem]);
      strcpy(ptr->tilt,mod_tilts[itlt]);
      strcpy(ptr->level,CS10_mod_levs[ilev]);
      strcpy(ptr->angle,CS10_mod_angs[iang]);
      break;
    case TS18:
      strcpy(ptr->hemi,"Null");
      strcpy(ptr->tilt,mod_tilts[itlt]);
      strcpy(ptr->level,TS18_mod_levs[ilev]);
      strcpy(ptr->angle,TS18_mod_angs[iang]); /* same as CS10 */
      break;
    case TS18_Kp:
      strcpy(ptr->hemi,"Null");
      strcpy(ptr->tilt,"Null");
      strcpy(ptr->level,TS18_Kp_mod_levs[ilev]);
      strcpy(ptr->angle,TS18_Kp_mod_angs[iang]); /* same as CS10 */
      break;
  }

  for (i=0; i<3; i++) 
    if (fgets(ptr->str[i],128,fp) == NULL) break;
  if (i < 3) {
    free(ptr);
    return NULL;
  }

  if (fscanf(fp,"%g",&ptr->latref) !=1) {
    free(ptr);
    return NULL;
  }

  if (fscanf(fp,"%d %d",&ptr->ltop,&ptr->mtop) !=2) {
    free(ptr);
    return NULL;
  }

  ptr->aoeff_p=malloc(sizeof(struct complex)*(ptr->ltop+1)*(ptr->ltop+1));
  if (ptr->aoeff_p==NULL) {
    free(ptr);
    return NULL;
  }
  ptr->aoeff_n=malloc(sizeof(struct complex)*(ptr->ltop+1)*(ptr->ltop+1));
  if (ptr->aoeff_n==NULL) {
    free(ptr->aoeff_p);
    free(ptr);
    return NULL;
  }
  memset(ptr->aoeff_p,0,sizeof(struct complex)*(ptr->ltop+1)*(ptr->ltop+1));
  memset(ptr->aoeff_n,0,sizeof(struct complex)*(ptr->ltop+1)*(ptr->ltop+1));


  for (l=0; l<=ptr->ltop; l++) {
    for (m=-l; m<=l; m++) {
      if (fscanf(fp,"%d %d %g %g",&lx,&mx,&cr,&ci) != 4) break;

      if (m < 0) {
        k = l*(ptr->ltop+1)-m;
        ptr->aoeff_n[k].x = cr;
        ptr->aoeff_n[k].y = ci;
      } else {
        k = l*(ptr->ltop+1)+m;
        ptr->aoeff_p[k].x = cr;
        ptr->aoeff_p[k].y = ci;
      }

    }
    if (m <= l) break;
  }

  if (l <= ptr->ltop) {
    free(ptr->aoeff_n);
    free(ptr->aoeff_p);
    free(ptr);
  }

  return ptr;
}


int load_all_models(char *path, int imod)
{
  char fname[256];
  FILE *fp;
  int h,i,j,k;

  switch (imod) {
    case RG96:  /***********************************************************/
      for (i=0; i<RG96_nlev; i++) {
        for (j=0; j<RG96_nang; j++) {
          sprintf(fname,"%s/rg96/mod_%s_%s.spx",path,RG96_mod_lev[i],
                         RG96_mod_ang[j]);
          fp = fopen(fname,"r");
          if (fp == NULL) continue;
          model[0][0][i][j] = load_model(fp,-1,i,j,-1,imod);
          fclose(fp);
          if (model[0][0][i][j] == NULL) continue;
          mnum++;
        }
      }
      break;
    case PSR10:  /***********************************************************/
      for (h=0; mod_hemi[h] != NULL; h++) {
        for (i=0; i<PSR10_nlev; i++) {
          for (j=0; j<PSR10_nang; j++) {
            for (k=0; mod_tilt[k] != NULL; k++) {
              sprintf(fname,"%s/psr10/mod_%s_%s_%s_%s.spx",path,mod_hemi[h],
                             PSR10_mod_lev[i],CS10_mod_ang[j],mod_tilt[k]);
              fp = fopen(fname,"r");
              if (fp == NULL) continue;
              model[h][k][i][j] = load_model(fp,h,i,j,k,imod);
              fclose(fp);
              if (model[h][k][i][j] == NULL) continue;
              mnum++;
            }
          }
        }
      }
      break;
    case CS10:  /***********************************************************/
      for (h=0; mod_hemi[h] != NULL; h++) {
        for (i=0; i<CS10_nlev; i++) {
          for (j=0; j<CS10_nang; j++) {
            for (k=0; mod_tilt[k] != NULL; k++) {
              if ((i==5) && (j>2) && (j<6)) continue;   /* skip extreme Bz- */

              sprintf(fname,"%s/cs10/mod_%s_%s_%s_%s.spx",path,mod_hemi[h],
                             CS10_mod_lev[i],CS10_mod_ang[j],mod_tilt[k]);
              fp = fopen(fname,"r");
              if (fp == NULL) continue;
              model[h][k][i][j] = load_model(fp,h,i,j,k,imod);
              fclose(fp);
              if (model[h][k][i][j] == NULL) continue;
              mnum++;
            }
          }
        }
      }
      break;
    case TS18:  /***********************************************************/
      for (i=0; i<TS18_nlev; i++) {
        for (j=0; j<TS18_nang; j++) {
          for (k=0; mod_tilt[k] != NULL; k++) {
            sprintf(fname,"%s/ts18/mod_%s_%s_%s.spx",path,TS18_mod_lev[i],
                           TS18_mod_ang[j],mod_tilt[k]);
            fp = fopen(fname,"r");
            if (fp == NULL) continue;
            model[0][k][i][j] = load_model(fp,-1,i,j,k,imod);
            fclose(fp);
            if (model[0][k][i][j] == NULL) continue;
            mnum++;
          }
        }
      }
      break;
    case TS18_Kp:  /********************************************************/
      for (i=0; i<TS18_Kp_nlev; i++) {
        for (j=0; j<TS18_Kp_nang; j++) {
          sprintf(fname,"%s/ts18_kp/mod_%s_%s.spx",path,TS18_Kp_mod_lev[i],
                         TS18_Kp_mod_ang[j]);
          fp = fopen(fname,"r");
          if (fp == NULL) continue;
          model[0][0][i][j] = load_model(fp,-1,i,j,-1,imod);
          fclose(fp);
          if (model[0][0][i][j] == NULL) continue;
          mnum++;
        }
      }
      break;
    default:
      fprintf(stderr, "Statistical Model %d not defined.\n", imod);
      return (-1);
  }

  return (0);
}  

/* Ideally this should be a more generalized function that allows other models
   to also be interpolated. Each model may have a different number of
   parameters to consider.
 */
struct model *interp_coeffs(int ih, float tilt, float mag, float cang, int imod)
{
  struct model *ptr=NULL;
  float tlow[2] = {-20, 0};
  float thgh[2] = {  0,20};
  int i,it1,it2,im1,im2,ia1,ia2,l,m,k;
  double afac,afac_l,afac_h,denom;
  float Al,Bl,Cl,Dl,El,Fl,Gl,Hl;
  double dtp,dtn,mgp,mgn,afp,afn;
  struct complex *Ap,*Bp,*Cp,*Dp,*Ep,*Fp,*Gp,*Hp;
  struct complex *An,*Bn,*Cn,*Dn,*En,*Fn,*Gn,*Hn;

  /* These are hardcoded to the largest possible number of
   * model bins (currently CS10) - EGT */
  int nang=0,nlev=0;
  float alow[8],ahgh[8];
  float mlow[6],mhgh[6];
  float mod_angil[8],mod_angih[8];
  float mod_levi[6];

  switch (imod) {
    case CS10:
      nang = CS10_nang;
      for (i=0; i<nang; i++) {
        mod_angil[i] = CS10_mod_angil[i];
        mod_angih[i] = CS10_mod_angih[i];
      }
      nlev = CS10_nlev;
      for (i=0; i<nlev-1; i++)
        mod_levi[i] = CS10_mod_levi[i];
      break;

    case TS18:
      nang = TS18_nang;
      for (i=0; i<nang; i++) {
        mod_angil[i] = TS18_mod_angil[i];
        mod_angih[i] = TS18_mod_angih[i];
      }
      nlev = TS18_nlev;
      for (i=0; i<nlev-1; i++)
        mod_levi[i] = TS18_mod_levi[i];
      break;
  }

  /* setup reference point arrays */
  mlow[0] = .5*mod_levi[0];
  mhgh[0] = .5*(mod_levi[0]+mod_levi[1]);
  for (i=1; i<nlev-1; i++) {
    mlow[i] = .5*(mod_levi[i-1]+mod_levi[i]);
    mhgh[i] = .5*(mod_levi[i]+mod_levi[i+1]);
  }
  if (imod == TS18) {
    mhgh[nlev-2] = 5.0;
  } else {
    mhgh[nlev-2] = 7.5;
  }

  for (i=0; i<nang-1; i++) {
    alow[i] = .5*(mod_angil[i]+mod_angih[i]);
    ahgh[i] = .5*(mod_angil[i+1]+mod_angih[i+1]);
  }
  alow[i] = .5*(mod_angil[i]+mod_angih[i]);
  ahgh[i] = alow[0]+360;

  /* restrict parameter values to within valid range */
  if (cang >= ahgh[nang-1]) cang -= 360.;
  if (cang < alow[0])       cang += 360.;

  if (mag > mhgh[nlev-2]) mag = mhgh[nlev-2];
  if (mag < mlow[0])      mag = mlow[0];

  if (tilt > thgh[1]) tilt = thgh[1];
  if (tilt < tlow[0]) tilt = tlow[0];

  /* check for Bz<0 saturation */
  if (imod == CS10) {
    if ((mag>mhgh[CS10_nlev-3]) && (cang>alow[2]) && (cang<ahgh[5]))
      mag = mhgh[CS10_nlev-3];
  }

  /* find nearest neighbors */
  it1 = (tilt < 0) ? 0 : 1;  /* dipole tilt */
  it2 = it1+1;

  for (im1=0; (mag > mhgh[im1]); im1++);  /* Magnitude */
  im2 = im1+1;

  for (ia1=0; ia1 < nang; ia1++)   /* Angle */
    if ((cang >= alow[ia1]) && (cang < ahgh[ia1])) break;

  /* set up new model structure */
  ptr = malloc(sizeof(struct model));
  if (ptr==NULL) return NULL;

  for (i=0; i<3; i++) strcpy(ptr->str[i],model[0][0][0][0]->str[i]);
  ptr->ltop = model[0][0][0][0]->ltop;
  ptr->mtop = model[0][0][0][0]->mtop;

  strcpy(ptr->hemi,mod_hemi[ih]);
  sprintf(ptr->tilt, "tilt %5.1f deg.",tilt);
  sprintf(ptr->level,"Esw  %5.1f mV/m",mag);
  sprintf(ptr->angle,"Bang %5.0f deg.",cang);

  ptr->aoeff_p=malloc(sizeof(struct complex)*(ptr->ltop+1)*(ptr->ltop+1));
  ptr->aoeff_n=malloc(sizeof(struct complex)*(ptr->ltop+1)*(ptr->ltop+1));
  memset(ptr->aoeff_p,0,sizeof(struct complex)*(ptr->ltop+1)*(ptr->ltop+1));
  memset(ptr->aoeff_n,0,sizeof(struct complex)*(ptr->ltop+1)*(ptr->ltop+1));

  ptr->ihem = ih;
  ptr->ilev = im1;
  ptr->iang = ia1;
  ptr->itlt = it1;

  /* do tri-linear interpolation of coeffs */
  if (ia1 == nang-1) ia2 = 0;
  else ia2 = ia1+1;

  /* check for Bz- saturation */
  if ((imod == CS10) && (im2 == 5) && ((ia2>2) && (ia2<6))) {
    ia2 = ia1;
  }

  afac_h = fabs(sin(.5*ahgh[ia1]*PI/180.));
  afac_l = fabs(sin(.5*alow[ia1]*PI/180.));
  afac   = fabs(sin(.5*cang*PI/180.));
  denom = (afac_h-afac_l)*(mhgh[im1]-mlow[im1])*(thgh[it1]-tlow[it1]);

  /* deltas for interpolation */
  dtp = thgh[it1] - tilt;
  dtn = tilt - tlow[it1];
  afp = afac_h - afac;
  afn = afac - afac_l;
  mgp = mhgh[im1] - mag;
  mgn = mag - mlow[im1];

  Ap = malloc(sizeof(struct complex)*(ptr->ltop+1)*(ptr->ltop+1));
  Bp = malloc(sizeof(struct complex)*(ptr->ltop+1)*(ptr->ltop+1));
  Cp = malloc(sizeof(struct complex)*(ptr->ltop+1)*(ptr->ltop+1));
  Dp = malloc(sizeof(struct complex)*(ptr->ltop+1)*(ptr->ltop+1));
  Ep = malloc(sizeof(struct complex)*(ptr->ltop+1)*(ptr->ltop+1));
  Fp = malloc(sizeof(struct complex)*(ptr->ltop+1)*(ptr->ltop+1));
  Gp = malloc(sizeof(struct complex)*(ptr->ltop+1)*(ptr->ltop+1));
  Hp = malloc(sizeof(struct complex)*(ptr->ltop+1)*(ptr->ltop+1));

  An = malloc(sizeof(struct complex)*(ptr->ltop+1)*(ptr->ltop+1));
  Bn = malloc(sizeof(struct complex)*(ptr->ltop+1)*(ptr->ltop+1));
  Cn = malloc(sizeof(struct complex)*(ptr->ltop+1)*(ptr->ltop+1));
  Dn = malloc(sizeof(struct complex)*(ptr->ltop+1)*(ptr->ltop+1));
  En = malloc(sizeof(struct complex)*(ptr->ltop+1)*(ptr->ltop+1));
  Fn = malloc(sizeof(struct complex)*(ptr->ltop+1)*(ptr->ltop+1));
  Gn = malloc(sizeof(struct complex)*(ptr->ltop+1)*(ptr->ltop+1));
  Hn = malloc(sizeof(struct complex)*(ptr->ltop+1)*(ptr->ltop+1));

  for (l=0; l<=ptr->ltop; l++) {
    for (m=-l; m<=l; m++) {
      if (m < 0) {
        k = l*(ptr->ltop+1)-m;
        An[k].x = model[ih][it1][im1][ia1]->aoeff_n[k].x/denom;
        An[k].y = model[ih][it1][im1][ia1]->aoeff_n[k].y/denom;
        Bn[k].x = model[ih][it1][im1][ia2]->aoeff_n[k].x/denom;
        Bn[k].y = model[ih][it1][im1][ia2]->aoeff_n[k].y/denom;
        Cn[k].x = model[ih][it1][im2][ia1]->aoeff_n[k].x/denom;
        Cn[k].y = model[ih][it1][im2][ia1]->aoeff_n[k].y/denom;
        Dn[k].x = model[ih][it1][im2][ia2]->aoeff_n[k].x/denom;
        Dn[k].y = model[ih][it1][im2][ia2]->aoeff_n[k].y/denom;
        En[k].x = model[ih][it2][im1][ia1]->aoeff_n[k].x/denom;
        En[k].y = model[ih][it2][im1][ia1]->aoeff_n[k].y/denom;
        Fn[k].x = model[ih][it2][im1][ia2]->aoeff_n[k].x/denom;
        Fn[k].y = model[ih][it2][im1][ia2]->aoeff_n[k].y/denom;
        Gn[k].x = model[ih][it2][im2][ia1]->aoeff_n[k].x/denom;
        Gn[k].y = model[ih][it2][im2][ia1]->aoeff_n[k].y/denom;
        Hn[k].x = model[ih][it2][im2][ia2]->aoeff_n[k].x/denom;
        Hn[k].y = model[ih][it2][im2][ia2]->aoeff_n[k].y/denom;
      } else {
        k = l*(ptr->ltop+1)+m;
        Ap[k].x = model[ih][it1][im1][ia1]->aoeff_p[k].x/denom;
        Ap[k].y = model[ih][it1][im1][ia1]->aoeff_p[k].y/denom;
        Bp[k].x = model[ih][it1][im1][ia2]->aoeff_p[k].x/denom;
        Bp[k].y = model[ih][it1][im1][ia2]->aoeff_p[k].y/denom;
        Cp[k].x = model[ih][it1][im2][ia1]->aoeff_p[k].x/denom;
        Cp[k].y = model[ih][it1][im2][ia1]->aoeff_p[k].y/denom;
        Dp[k].x = model[ih][it1][im2][ia2]->aoeff_p[k].x/denom;
        Dp[k].y = model[ih][it1][im2][ia2]->aoeff_p[k].y/denom;
        Ep[k].x = model[ih][it2][im1][ia1]->aoeff_p[k].x/denom;
        Ep[k].y = model[ih][it2][im1][ia1]->aoeff_p[k].y/denom;
        Fp[k].x = model[ih][it2][im1][ia2]->aoeff_p[k].x/denom;
        Fp[k].y = model[ih][it2][im1][ia2]->aoeff_p[k].y/denom;
        Gp[k].x = model[ih][it2][im2][ia1]->aoeff_p[k].x/denom;
        Gp[k].y = model[ih][it2][im2][ia1]->aoeff_p[k].y/denom;
        Hp[k].x = model[ih][it2][im2][ia2]->aoeff_p[k].x/denom;
        Hp[k].y = model[ih][it2][im2][ia2]->aoeff_p[k].y/denom;
      }
    }
  }

  for (l=0; l<=ptr->ltop; l++) {
    for (m=-l; m<=l; m++) {
      if (m < 0) {
        k = l*(ptr->ltop+1)-m;

        ptr->aoeff_n[k].x = An[k].x*afp*mgp*dtp + Bn[k].x*afn*mgp*dtp +
                            Cn[k].x*afp*mgn*dtp + Dn[k].x*afn*mgn*dtp +
                            En[k].x*afp*mgp*dtn + Fn[k].x*afn*mgp*dtn +
                            Gn[k].x*afp*mgn*dtn + Hn[k].x*afn*mgn*dtn;

        ptr->aoeff_n[k].y = An[k].y*afp*mgp*dtp + Bn[k].y*afn*mgp*dtp +
                            Cn[k].y*afp*mgn*dtp + Dn[k].y*afn*mgn*dtp +
                            En[k].y*afp*mgp*dtn + Fn[k].y*afn*mgp*dtn +
                            Gn[k].y*afp*mgn*dtn + Hn[k].y*afn*mgn*dtn;
      } else {
        k = l*(ptr->ltop+1)+m;

        ptr->aoeff_p[k].x = Ap[k].x*afp*mgp*dtp + Bp[k].x*afn*mgp*dtp +
                            Cp[k].x*afp*mgn*dtp + Dp[k].x*afn*mgn*dtp +
                            Ep[k].x*afp*mgp*dtn + Fp[k].x*afn*mgp*dtn +
                            Gp[k].x*afp*mgn*dtn + Hp[k].x*afn*mgn*dtn;

        ptr->aoeff_p[k].y = Ap[k].y*afp*mgp*dtp + Bp[k].y*afn*mgp*dtp +
                            Cp[k].y*afp*mgn*dtp + Dp[k].y*afn*mgn*dtp +
                            Ep[k].y*afp*mgp*dtn + Fp[k].y*afn*mgp*dtn +
                            Gp[k].y*afp*mgn*dtn + Hp[k].y*afn*mgn*dtn;

      }
    }
  }

  /* interpolate boundary also */
  Al = model[ih][it1][im1][ia1]->latref/denom;
  Bl = model[ih][it1][im1][ia2]->latref/denom;
  Cl = model[ih][it1][im2][ia1]->latref/denom;
  Dl = model[ih][it1][im2][ia2]->latref/denom;
  El = model[ih][it2][im1][ia1]->latref/denom;
  Fl = model[ih][it2][im1][ia2]->latref/denom;
  Gl = model[ih][it2][im2][ia1]->latref/denom;
  Hl = model[ih][it2][im2][ia2]->latref/denom;

  ptr->latref = roundf( Al*afp*mgp*dtp + Bl*afn*mgp*dtp +
                        Cl*afp*mgn*dtp + Dl*afn*mgn*dtp +
                        El*afp*mgp*dtn + Fl*afn*mgp*dtn +
                        Gl*afp*mgn*dtn + Hl*afn*mgn*dtn );

  free(Ap);
  free(Bp);
  free(Cp);
  free(Dp);
  free(Ep);
  free(Fp);
  free(Gp);
  free(Hp);
  free(An);
  free(Bn);
  free(Cn);
  free(Dn);
  free(En);
  free(Fn);
  free(Gn);
  free(Hn);
  return (ptr);
}


struct model *determine_model(float Vsw, float Bx, float By, float Bz, int hemi,
                              float tilt, float kp, int imod, int nointerp)
{
  int ihem,itlt, ilev,iang,i;
  float esw,bt,bazm;
  struct model *imodel = NULL;

  bt   = sqrt(By*By + Bz*Bz);

  /* flip sign of By for shemi in models w/o shemi patterns */
  if (hemi < 0 && (imod == RG96 || imod == TS18 || imod == TS18_Kp)) By = -By;
  bazm = atan2(By,Bz)*180/PI;

  switch (imod) {
    case RG96:
      ihem = 0; /* no bins for these in RG96 */
      itlt = 0;

      if (bazm >= RG96_mod_angih[RG96_nang-1]) bazm -= 360;
      if (bazm <  RG96_mod_angil[0])           bazm += 360;

      /* magnitude */
      for (i=0; (RG96_mod_levi[i] !=-1) && (bt > RG96_mod_levi[i]); i++);
      if (RG96_mod_levi[i] == -1) i--;
      ilev = i;

      /* angle */
      for (i=0; i < RG96_nang; i++)
        if ( (bazm > RG96_mod_angil[i]) && (bazm < RG96_mod_angih[i]) ) break;
      if (i == RG96_nang) i--;
      iang = i;

      /* correct for extreme Bz+ */
      if ((ilev == 4) && (iang != 0)) ilev--;

      imodel = model[ihem][itlt][ilev][iang];
      break;

    case PSR10:
      if (hemi < 0) tilt = -tilt;

      /* hemisphere */ 
      ihem = (hemi < 0) ? 1 : 0;

      if (bazm >= RG96_mod_angih[RG96_nang-1]) bazm -= 360.;
      if (bazm <  RG96_mod_angil[0])           bazm += 360.;

      /* tilt */
      for (i=0; (mod_tlti[i] !=-1) && (tilt > mod_tlti[i]); i++);
      itlt = i;

      /* angle */
      for (i=0; i < PSR10_nang; i++)
        if ((bazm >= RG96_mod_angil[i]) && (bazm < RG96_mod_angih[i])) break;
      if (i == RG96_nang) i--;
      iang = i;

      /* magnitude */
      for (i=0; (PSR10_mod_levi[i] !=-1) && (bt >= PSR10_mod_levi[i]); i++);
      if (PSR10_mod_levi[i] == -1) i--;
      ilev = i;

      /* correct for extreme Bz- */
/*    if ((ilev==5) && (iang>2) && (iang<6)) ilev--;*/
/* SGS: is there a correction for PSR10??? */

      imodel = model[ihem][itlt][ilev][iang];

      break;

    case CS10:
      if (Vsw == 0) Vsw = 450.; /* not sure if this should be here: SGS */
                                /* Default solar wind velocity */
      esw = 1e-3*abs(Vsw*bt);
      if (hemi < 0) tilt = -tilt;

      /* hemisphere */
      ihem = (hemi < 0) ? 1 : 0;

      if (nointerp) {

        if (bazm >= CS10_mod_angih[CS10_nang-1]) bazm -= 360.;
        if (bazm <  CS10_mod_angil[0])           bazm += 360.;

        /* tilt */
        for (i=0; (mod_tlti[i] !=-1) && (tilt > mod_tlti[i]); i++);
        itlt = i;

        /* angle */
        for (i=0; i < CS10_nang; i++)
          if ((bazm >= CS10_mod_angil[i]) && (bazm < CS10_mod_angih[i])) break;
        if (i == CS10_nang) i--;
        iang = i;

        /* magnitude */
        for (i=0; (CS10_mod_levi[i] !=-1) && (esw >= CS10_mod_levi[i]); i++);
        if (CS10_mod_levi[i] == -1) i--;
        ilev = i;

        /* correct for extreme Bz- */
        if ((ilev==5) && (iang>2) && (iang<6)) ilev--;

        imodel = model[ihem][itlt][ilev][iang];

      } else imodel = interp_coeffs(ihem,tilt,esw,bazm,imod);

      break;

    case TS18:
      if (Vsw == 0) Vsw = 450.; /* not sure if this should be here: SGS */
                                /* Default solar wind velocity */
      esw = 1e-3*abs(Vsw*bt);
      if (hemi < 0) tilt = -tilt;

      ihem = 0; /* no hemisphere bins for TS18 */

      if (nointerp) {

        if (bazm >= TS18_mod_angih[TS18_nang-1]) bazm -= 360.;
        if (bazm <  TS18_mod_angil[0])           bazm += 360.;

        /* tilt */
        for (i=0; (mod_tlti[i] !=-1) && (tilt > mod_tlti[i]); i++);
        itlt = i;

        /* angle */
        for (i=0; i < TS18_nang; i++)
          if ((bazm >= TS18_mod_angil[i]) && (bazm < TS18_mod_angih[i])) break;
        if (i == TS18_nang) i--;
        iang = i;

        /* magnitude */
        for (i=0; (TS18_mod_levi[i] !=-1) && (esw >= TS18_mod_levi[i]); i++);
        if (TS18_mod_levi[i] == -1) i--;
        ilev = i;

        imodel = model[ihem][itlt][ilev][iang];

      } else imodel = interp_coeffs(ihem,tilt,esw,bazm,imod);

      break;

    case TS18_Kp:
      ihem = 0; /* no bins for these in TS18-Kp */
      itlt = 0;

      if (bazm >= TS18_Kp_mod_angih[TS18_Kp_nang-1]) bazm -= 360.;
      if (bazm <  TS18_Kp_mod_angil[0])              bazm += 360.;

      /* magnitude */
      for (i=0; (TS18_Kp_mod_levi[i] !=-1) && (kp >= TS18_Kp_mod_levi[i]); i++);
      if (TS18_Kp_mod_levi[i] == -1) i--;
      ilev = i;

      /* angle */
      for (i=0; i < TS18_Kp_nang; i++)
        if ((bazm >= TS18_Kp_mod_angil[i]) && (bazm < TS18_Kp_mod_angih[i])) break;
      if (i == TS18_Kp_nang) i--;
      iang = i;
  
      /* correct for extreme Kp */
      if ((ilev==5) && (iang!=4)) ilev--;

      imodel = model[ihem][itlt][ilev][iang];
      break;
  }

  return (imodel); 
}     


=======
>>>>>>> bd7e9912
struct GridGVec *get_model_pos(int Lmax,float latmin,int hemi,
                               int level,int *num)
{
  struct GridGVec *ptr=NULL;
  int cnt=0;
  int LL,i,n;
  float dt,fact;
  int mpmax,mp,imax;
  float alpha;
  float lat1,lat2,lon,phi,dphi;

  if ((Lmax % 2) != 0) LL = Lmax+1;
  else                 LL = Lmax;

  dt = PI/(LL+2);
  fact = (level-1)/2+1;

  mpmax = Lmax*2*fact;
  imax  = LL/2+1;

  alpha = 180.0/(90.0-latmin);

  for (i=imax; i>0; i--) {
     mp = mpmax-2*(imax-i);
     lat1 = 90.0-(dt*i)/alpha*360/(2*PI);
     dphi = 2*PI/mp;
     lat2 = 90.0-(PI-dt*i)/alpha*360/(2*PI);

     for (n=0; n<mp; n++) {
       phi = n*dphi;
       lon = phi*180/PI;

       if (ptr == NULL) ptr = malloc(sizeof(struct GridGVec));
       else             ptr = realloc(ptr,sizeof(struct GridGVec)*(cnt+1));
       ptr[cnt].mlon       = lon;
       ptr[cnt].mlat       = lat1;
       ptr[cnt].azm        = 0;
       ptr[cnt].vel.median = 0;
       cnt++;
       if (i != imax) {
         if (ptr == NULL) ptr = malloc(sizeof(struct GridGVec));
         else             ptr = realloc(ptr,sizeof(struct GridGVec)*(cnt+1));
         ptr[cnt].mlon       = lon;
         ptr[cnt].mlat       = lat2;
         ptr[cnt].azm        = 0;
         ptr[cnt].vel.median = 0;
         cnt++;
       }
     }
  }

  *num = cnt;

  return ptr;
}


int solve_model(int num, struct GridGVec *ptr, float latmin, struct model *mod,
                int hemi, float decyear, int noigrf, int old_aacgm)
{
  int i;
  double *ele_phi=NULL,*ele_the=NULL,*pot=NULL;
  float *phi=NULL,*the=NULL,*the_col=NULL; 
  double bpolar;
  double bmag = -0.5e-4;

  /* SGS: Altitude is a constant defined in shfconst.h to be 300 km */

  if (hemi == 1) bpolar = BNorth;  /* SGS: defined in shfconst.h */
  else           bpolar = BSouth;

  if (mod==NULL) return -1; 

  phi     = malloc(sizeof(float)*num);
  the     = malloc(sizeof(float)*num);
  the_col = malloc(sizeof(float)*num);
  ele_the = malloc(sizeof(double)*num);
  ele_phi = malloc(sizeof(double)*num);
  pot     = malloc(sizeof(double)*num);

  if ( (phi==NULL) || (the==NULL) || (the_col==NULL) ||
       (ele_the==NULL) ||(ele_phi==NULL) || (pot==NULL) ) {
    if (phi !=NULL) free(phi);
    if (the !=NULL) free(the);
    if (the_col !=NULL) free(the_col);
    if (ele_the !=NULL) free(ele_the);
    if (ele_phi !=NULL) free(ele_phi);
    if (pot !=NULL) free(pot);

    return -1;
  }

  for (i=0; i<num; i++) {
    phi[i]     = ptr[i].mlon*PI/180.0;
    the[i]     = (90-ptr[i].mlat)*(1.0/(90-latmin))*PI;
    the_col[i] = (90-ptr[i].mlat)*PI/180.0;
    ele_phi[i] = 0;
    ele_the[i] = 0;
    pot[i]     = 0;
  }

  slv_sph_kset(latmin,num,phi,the,the_col,ele_phi,ele_the,mod,pot);

  for (i=0; i<num; i++) {
    ele_phi[i] = ele_phi[i]*hemi;
    ele_the[i] = ele_the[i]*hemi;

    if (noigrf) { /* use dipole value for B */
      bmag = -1e3*bpolar*(1 - 3*Altitude/Re)*
              sqrt(3.*(cos(the_col[i])*cos(the_col[i]))+1.)/2.;
    } else {
      bmag = 1e3*calc_bmag(hemi*ptr[i].mlat,ptr[i].mlon,decyear,old_aacgm);
    }

    ptr[i].azm        = atan2(ele_the[i]/bmag,ele_phi[i]/bmag)*180./PI;
    ptr[i].vel.median = sqrt( ele_the[i]*ele_the[i] +
                              ele_phi[i]*ele_phi[i] )/bmag;
  }

  free(the);
  free(the_col);
  free(phi);
  free(ele_phi);
  free(ele_the);
  free(pot);

  return 0;
}


void add_model(struct CnvMapData *map,int num,struct GridGVec *ptr)
{
  int off,i;
  off=map->num_model;

  map->num_model+=num;

  if (map->model==NULL) map->model=malloc(sizeof(struct GridGVec)*
                                            map->num_model);
  else map->model=realloc(map->model,sizeof(struct GridGVec)*map->num_model);

  /* move the existing vectors down - the model always comes first
     in the model vector list */
  memmove(&map->model[num],map->model, off*sizeof(struct GridGVec));

  /* copy vectors */
  memcpy(map->model,ptr,num*sizeof(struct GridGVec));

  /* now correct for MLT offset */
  for (i=0;i<num;i++) {

    if (map->hemisphere==-1) map->model[i].mlat=-map->model[i].mlat;
    if (map->hemisphere==-1) map->model[i].azm=-map->model[i].azm;

     map->model[i].mlon-=map->mlt.av*15.0;
     if (map->model[i].mlon<-180) map->model[i].mlon+=360;
     if (map->model[i].mlon>180) map->model[i].mlon-=360;
  }
}
<|MERGE_RESOLUTION|>--- conflicted
+++ resolved
@@ -306,649 +306,6 @@
 }
 
 
-<<<<<<< HEAD
-struct model *load_model(FILE *fp, int ihem, int ilev, int iang,
-                                   int itlt, int imod)
-{
-  struct model *ptr = NULL;
-  int i,k,l,m,lx,mx;
-  float cr,ci;
-
-  ptr = malloc(sizeof(struct model));
-  if (ptr==NULL) return NULL;
-  ptr->ihem = ihem;
-  ptr->ilev = ilev;
-  ptr->iang = iang;
-  ptr->itlt = itlt;
-
-  switch (imod) {
-    case RG96:
-      strcpy(ptr->hemi,"Null");
-      strcpy(ptr->tilt,"Null");
-      strcpy(ptr->level,RG96_mod_levs[ilev]);
-      strcpy(ptr->angle,RG96_mod_angs[iang]);
-      break;
-    case PSR10:
-      strcpy(ptr->hemi,mod_hemi[ihem]);
-      strcpy(ptr->tilt,mod_tilts[itlt]);
-      strcpy(ptr->level,PSR10_mod_levs[ilev]);
-      strcpy(ptr->angle,RG96_mod_angs[iang]); /* same as RG96 */
-      break;
-    case CS10:
-      strcpy(ptr->hemi,mod_hemi[ihem]);
-      strcpy(ptr->tilt,mod_tilts[itlt]);
-      strcpy(ptr->level,CS10_mod_levs[ilev]);
-      strcpy(ptr->angle,CS10_mod_angs[iang]);
-      break;
-    case TS18:
-      strcpy(ptr->hemi,"Null");
-      strcpy(ptr->tilt,mod_tilts[itlt]);
-      strcpy(ptr->level,TS18_mod_levs[ilev]);
-      strcpy(ptr->angle,TS18_mod_angs[iang]); /* same as CS10 */
-      break;
-    case TS18_Kp:
-      strcpy(ptr->hemi,"Null");
-      strcpy(ptr->tilt,"Null");
-      strcpy(ptr->level,TS18_Kp_mod_levs[ilev]);
-      strcpy(ptr->angle,TS18_Kp_mod_angs[iang]); /* same as CS10 */
-      break;
-  }
-
-  for (i=0; i<3; i++) 
-    if (fgets(ptr->str[i],128,fp) == NULL) break;
-  if (i < 3) {
-    free(ptr);
-    return NULL;
-  }
-
-  if (fscanf(fp,"%g",&ptr->latref) !=1) {
-    free(ptr);
-    return NULL;
-  }
-
-  if (fscanf(fp,"%d %d",&ptr->ltop,&ptr->mtop) !=2) {
-    free(ptr);
-    return NULL;
-  }
-
-  ptr->aoeff_p=malloc(sizeof(struct complex)*(ptr->ltop+1)*(ptr->ltop+1));
-  if (ptr->aoeff_p==NULL) {
-    free(ptr);
-    return NULL;
-  }
-  ptr->aoeff_n=malloc(sizeof(struct complex)*(ptr->ltop+1)*(ptr->ltop+1));
-  if (ptr->aoeff_n==NULL) {
-    free(ptr->aoeff_p);
-    free(ptr);
-    return NULL;
-  }
-  memset(ptr->aoeff_p,0,sizeof(struct complex)*(ptr->ltop+1)*(ptr->ltop+1));
-  memset(ptr->aoeff_n,0,sizeof(struct complex)*(ptr->ltop+1)*(ptr->ltop+1));
-
-
-  for (l=0; l<=ptr->ltop; l++) {
-    for (m=-l; m<=l; m++) {
-      if (fscanf(fp,"%d %d %g %g",&lx,&mx,&cr,&ci) != 4) break;
-
-      if (m < 0) {
-        k = l*(ptr->ltop+1)-m;
-        ptr->aoeff_n[k].x = cr;
-        ptr->aoeff_n[k].y = ci;
-      } else {
-        k = l*(ptr->ltop+1)+m;
-        ptr->aoeff_p[k].x = cr;
-        ptr->aoeff_p[k].y = ci;
-      }
-
-    }
-    if (m <= l) break;
-  }
-
-  if (l <= ptr->ltop) {
-    free(ptr->aoeff_n);
-    free(ptr->aoeff_p);
-    free(ptr);
-  }
-
-  return ptr;
-}
-
-
-int load_all_models(char *path, int imod)
-{
-  char fname[256];
-  FILE *fp;
-  int h,i,j,k;
-
-  switch (imod) {
-    case RG96:  /***********************************************************/
-      for (i=0; i<RG96_nlev; i++) {
-        for (j=0; j<RG96_nang; j++) {
-          sprintf(fname,"%s/rg96/mod_%s_%s.spx",path,RG96_mod_lev[i],
-                         RG96_mod_ang[j]);
-          fp = fopen(fname,"r");
-          if (fp == NULL) continue;
-          model[0][0][i][j] = load_model(fp,-1,i,j,-1,imod);
-          fclose(fp);
-          if (model[0][0][i][j] == NULL) continue;
-          mnum++;
-        }
-      }
-      break;
-    case PSR10:  /***********************************************************/
-      for (h=0; mod_hemi[h] != NULL; h++) {
-        for (i=0; i<PSR10_nlev; i++) {
-          for (j=0; j<PSR10_nang; j++) {
-            for (k=0; mod_tilt[k] != NULL; k++) {
-              sprintf(fname,"%s/psr10/mod_%s_%s_%s_%s.spx",path,mod_hemi[h],
-                             PSR10_mod_lev[i],CS10_mod_ang[j],mod_tilt[k]);
-              fp = fopen(fname,"r");
-              if (fp == NULL) continue;
-              model[h][k][i][j] = load_model(fp,h,i,j,k,imod);
-              fclose(fp);
-              if (model[h][k][i][j] == NULL) continue;
-              mnum++;
-            }
-          }
-        }
-      }
-      break;
-    case CS10:  /***********************************************************/
-      for (h=0; mod_hemi[h] != NULL; h++) {
-        for (i=0; i<CS10_nlev; i++) {
-          for (j=0; j<CS10_nang; j++) {
-            for (k=0; mod_tilt[k] != NULL; k++) {
-              if ((i==5) && (j>2) && (j<6)) continue;   /* skip extreme Bz- */
-
-              sprintf(fname,"%s/cs10/mod_%s_%s_%s_%s.spx",path,mod_hemi[h],
-                             CS10_mod_lev[i],CS10_mod_ang[j],mod_tilt[k]);
-              fp = fopen(fname,"r");
-              if (fp == NULL) continue;
-              model[h][k][i][j] = load_model(fp,h,i,j,k,imod);
-              fclose(fp);
-              if (model[h][k][i][j] == NULL) continue;
-              mnum++;
-            }
-          }
-        }
-      }
-      break;
-    case TS18:  /***********************************************************/
-      for (i=0; i<TS18_nlev; i++) {
-        for (j=0; j<TS18_nang; j++) {
-          for (k=0; mod_tilt[k] != NULL; k++) {
-            sprintf(fname,"%s/ts18/mod_%s_%s_%s.spx",path,TS18_mod_lev[i],
-                           TS18_mod_ang[j],mod_tilt[k]);
-            fp = fopen(fname,"r");
-            if (fp == NULL) continue;
-            model[0][k][i][j] = load_model(fp,-1,i,j,k,imod);
-            fclose(fp);
-            if (model[0][k][i][j] == NULL) continue;
-            mnum++;
-          }
-        }
-      }
-      break;
-    case TS18_Kp:  /********************************************************/
-      for (i=0; i<TS18_Kp_nlev; i++) {
-        for (j=0; j<TS18_Kp_nang; j++) {
-          sprintf(fname,"%s/ts18_kp/mod_%s_%s.spx",path,TS18_Kp_mod_lev[i],
-                         TS18_Kp_mod_ang[j]);
-          fp = fopen(fname,"r");
-          if (fp == NULL) continue;
-          model[0][0][i][j] = load_model(fp,-1,i,j,-1,imod);
-          fclose(fp);
-          if (model[0][0][i][j] == NULL) continue;
-          mnum++;
-        }
-      }
-      break;
-    default:
-      fprintf(stderr, "Statistical Model %d not defined.\n", imod);
-      return (-1);
-  }
-
-  return (0);
-}  
-
-/* Ideally this should be a more generalized function that allows other models
-   to also be interpolated. Each model may have a different number of
-   parameters to consider.
- */
-struct model *interp_coeffs(int ih, float tilt, float mag, float cang, int imod)
-{
-  struct model *ptr=NULL;
-  float tlow[2] = {-20, 0};
-  float thgh[2] = {  0,20};
-  int i,it1,it2,im1,im2,ia1,ia2,l,m,k;
-  double afac,afac_l,afac_h,denom;
-  float Al,Bl,Cl,Dl,El,Fl,Gl,Hl;
-  double dtp,dtn,mgp,mgn,afp,afn;
-  struct complex *Ap,*Bp,*Cp,*Dp,*Ep,*Fp,*Gp,*Hp;
-  struct complex *An,*Bn,*Cn,*Dn,*En,*Fn,*Gn,*Hn;
-
-  /* These are hardcoded to the largest possible number of
-   * model bins (currently CS10) - EGT */
-  int nang=0,nlev=0;
-  float alow[8],ahgh[8];
-  float mlow[6],mhgh[6];
-  float mod_angil[8],mod_angih[8];
-  float mod_levi[6];
-
-  switch (imod) {
-    case CS10:
-      nang = CS10_nang;
-      for (i=0; i<nang; i++) {
-        mod_angil[i] = CS10_mod_angil[i];
-        mod_angih[i] = CS10_mod_angih[i];
-      }
-      nlev = CS10_nlev;
-      for (i=0; i<nlev-1; i++)
-        mod_levi[i] = CS10_mod_levi[i];
-      break;
-
-    case TS18:
-      nang = TS18_nang;
-      for (i=0; i<nang; i++) {
-        mod_angil[i] = TS18_mod_angil[i];
-        mod_angih[i] = TS18_mod_angih[i];
-      }
-      nlev = TS18_nlev;
-      for (i=0; i<nlev-1; i++)
-        mod_levi[i] = TS18_mod_levi[i];
-      break;
-  }
-
-  /* setup reference point arrays */
-  mlow[0] = .5*mod_levi[0];
-  mhgh[0] = .5*(mod_levi[0]+mod_levi[1]);
-  for (i=1; i<nlev-1; i++) {
-    mlow[i] = .5*(mod_levi[i-1]+mod_levi[i]);
-    mhgh[i] = .5*(mod_levi[i]+mod_levi[i+1]);
-  }
-  if (imod == TS18) {
-    mhgh[nlev-2] = 5.0;
-  } else {
-    mhgh[nlev-2] = 7.5;
-  }
-
-  for (i=0; i<nang-1; i++) {
-    alow[i] = .5*(mod_angil[i]+mod_angih[i]);
-    ahgh[i] = .5*(mod_angil[i+1]+mod_angih[i+1]);
-  }
-  alow[i] = .5*(mod_angil[i]+mod_angih[i]);
-  ahgh[i] = alow[0]+360;
-
-  /* restrict parameter values to within valid range */
-  if (cang >= ahgh[nang-1]) cang -= 360.;
-  if (cang < alow[0])       cang += 360.;
-
-  if (mag > mhgh[nlev-2]) mag = mhgh[nlev-2];
-  if (mag < mlow[0])      mag = mlow[0];
-
-  if (tilt > thgh[1]) tilt = thgh[1];
-  if (tilt < tlow[0]) tilt = tlow[0];
-
-  /* check for Bz<0 saturation */
-  if (imod == CS10) {
-    if ((mag>mhgh[CS10_nlev-3]) && (cang>alow[2]) && (cang<ahgh[5]))
-      mag = mhgh[CS10_nlev-3];
-  }
-
-  /* find nearest neighbors */
-  it1 = (tilt < 0) ? 0 : 1;  /* dipole tilt */
-  it2 = it1+1;
-
-  for (im1=0; (mag > mhgh[im1]); im1++);  /* Magnitude */
-  im2 = im1+1;
-
-  for (ia1=0; ia1 < nang; ia1++)   /* Angle */
-    if ((cang >= alow[ia1]) && (cang < ahgh[ia1])) break;
-
-  /* set up new model structure */
-  ptr = malloc(sizeof(struct model));
-  if (ptr==NULL) return NULL;
-
-  for (i=0; i<3; i++) strcpy(ptr->str[i],model[0][0][0][0]->str[i]);
-  ptr->ltop = model[0][0][0][0]->ltop;
-  ptr->mtop = model[0][0][0][0]->mtop;
-
-  strcpy(ptr->hemi,mod_hemi[ih]);
-  sprintf(ptr->tilt, "tilt %5.1f deg.",tilt);
-  sprintf(ptr->level,"Esw  %5.1f mV/m",mag);
-  sprintf(ptr->angle,"Bang %5.0f deg.",cang);
-
-  ptr->aoeff_p=malloc(sizeof(struct complex)*(ptr->ltop+1)*(ptr->ltop+1));
-  ptr->aoeff_n=malloc(sizeof(struct complex)*(ptr->ltop+1)*(ptr->ltop+1));
-  memset(ptr->aoeff_p,0,sizeof(struct complex)*(ptr->ltop+1)*(ptr->ltop+1));
-  memset(ptr->aoeff_n,0,sizeof(struct complex)*(ptr->ltop+1)*(ptr->ltop+1));
-
-  ptr->ihem = ih;
-  ptr->ilev = im1;
-  ptr->iang = ia1;
-  ptr->itlt = it1;
-
-  /* do tri-linear interpolation of coeffs */
-  if (ia1 == nang-1) ia2 = 0;
-  else ia2 = ia1+1;
-
-  /* check for Bz- saturation */
-  if ((imod == CS10) && (im2 == 5) && ((ia2>2) && (ia2<6))) {
-    ia2 = ia1;
-  }
-
-  afac_h = fabs(sin(.5*ahgh[ia1]*PI/180.));
-  afac_l = fabs(sin(.5*alow[ia1]*PI/180.));
-  afac   = fabs(sin(.5*cang*PI/180.));
-  denom = (afac_h-afac_l)*(mhgh[im1]-mlow[im1])*(thgh[it1]-tlow[it1]);
-
-  /* deltas for interpolation */
-  dtp = thgh[it1] - tilt;
-  dtn = tilt - tlow[it1];
-  afp = afac_h - afac;
-  afn = afac - afac_l;
-  mgp = mhgh[im1] - mag;
-  mgn = mag - mlow[im1];
-
-  Ap = malloc(sizeof(struct complex)*(ptr->ltop+1)*(ptr->ltop+1));
-  Bp = malloc(sizeof(struct complex)*(ptr->ltop+1)*(ptr->ltop+1));
-  Cp = malloc(sizeof(struct complex)*(ptr->ltop+1)*(ptr->ltop+1));
-  Dp = malloc(sizeof(struct complex)*(ptr->ltop+1)*(ptr->ltop+1));
-  Ep = malloc(sizeof(struct complex)*(ptr->ltop+1)*(ptr->ltop+1));
-  Fp = malloc(sizeof(struct complex)*(ptr->ltop+1)*(ptr->ltop+1));
-  Gp = malloc(sizeof(struct complex)*(ptr->ltop+1)*(ptr->ltop+1));
-  Hp = malloc(sizeof(struct complex)*(ptr->ltop+1)*(ptr->ltop+1));
-
-  An = malloc(sizeof(struct complex)*(ptr->ltop+1)*(ptr->ltop+1));
-  Bn = malloc(sizeof(struct complex)*(ptr->ltop+1)*(ptr->ltop+1));
-  Cn = malloc(sizeof(struct complex)*(ptr->ltop+1)*(ptr->ltop+1));
-  Dn = malloc(sizeof(struct complex)*(ptr->ltop+1)*(ptr->ltop+1));
-  En = malloc(sizeof(struct complex)*(ptr->ltop+1)*(ptr->ltop+1));
-  Fn = malloc(sizeof(struct complex)*(ptr->ltop+1)*(ptr->ltop+1));
-  Gn = malloc(sizeof(struct complex)*(ptr->ltop+1)*(ptr->ltop+1));
-  Hn = malloc(sizeof(struct complex)*(ptr->ltop+1)*(ptr->ltop+1));
-
-  for (l=0; l<=ptr->ltop; l++) {
-    for (m=-l; m<=l; m++) {
-      if (m < 0) {
-        k = l*(ptr->ltop+1)-m;
-        An[k].x = model[ih][it1][im1][ia1]->aoeff_n[k].x/denom;
-        An[k].y = model[ih][it1][im1][ia1]->aoeff_n[k].y/denom;
-        Bn[k].x = model[ih][it1][im1][ia2]->aoeff_n[k].x/denom;
-        Bn[k].y = model[ih][it1][im1][ia2]->aoeff_n[k].y/denom;
-        Cn[k].x = model[ih][it1][im2][ia1]->aoeff_n[k].x/denom;
-        Cn[k].y = model[ih][it1][im2][ia1]->aoeff_n[k].y/denom;
-        Dn[k].x = model[ih][it1][im2][ia2]->aoeff_n[k].x/denom;
-        Dn[k].y = model[ih][it1][im2][ia2]->aoeff_n[k].y/denom;
-        En[k].x = model[ih][it2][im1][ia1]->aoeff_n[k].x/denom;
-        En[k].y = model[ih][it2][im1][ia1]->aoeff_n[k].y/denom;
-        Fn[k].x = model[ih][it2][im1][ia2]->aoeff_n[k].x/denom;
-        Fn[k].y = model[ih][it2][im1][ia2]->aoeff_n[k].y/denom;
-        Gn[k].x = model[ih][it2][im2][ia1]->aoeff_n[k].x/denom;
-        Gn[k].y = model[ih][it2][im2][ia1]->aoeff_n[k].y/denom;
-        Hn[k].x = model[ih][it2][im2][ia2]->aoeff_n[k].x/denom;
-        Hn[k].y = model[ih][it2][im2][ia2]->aoeff_n[k].y/denom;
-      } else {
-        k = l*(ptr->ltop+1)+m;
-        Ap[k].x = model[ih][it1][im1][ia1]->aoeff_p[k].x/denom;
-        Ap[k].y = model[ih][it1][im1][ia1]->aoeff_p[k].y/denom;
-        Bp[k].x = model[ih][it1][im1][ia2]->aoeff_p[k].x/denom;
-        Bp[k].y = model[ih][it1][im1][ia2]->aoeff_p[k].y/denom;
-        Cp[k].x = model[ih][it1][im2][ia1]->aoeff_p[k].x/denom;
-        Cp[k].y = model[ih][it1][im2][ia1]->aoeff_p[k].y/denom;
-        Dp[k].x = model[ih][it1][im2][ia2]->aoeff_p[k].x/denom;
-        Dp[k].y = model[ih][it1][im2][ia2]->aoeff_p[k].y/denom;
-        Ep[k].x = model[ih][it2][im1][ia1]->aoeff_p[k].x/denom;
-        Ep[k].y = model[ih][it2][im1][ia1]->aoeff_p[k].y/denom;
-        Fp[k].x = model[ih][it2][im1][ia2]->aoeff_p[k].x/denom;
-        Fp[k].y = model[ih][it2][im1][ia2]->aoeff_p[k].y/denom;
-        Gp[k].x = model[ih][it2][im2][ia1]->aoeff_p[k].x/denom;
-        Gp[k].y = model[ih][it2][im2][ia1]->aoeff_p[k].y/denom;
-        Hp[k].x = model[ih][it2][im2][ia2]->aoeff_p[k].x/denom;
-        Hp[k].y = model[ih][it2][im2][ia2]->aoeff_p[k].y/denom;
-      }
-    }
-  }
-
-  for (l=0; l<=ptr->ltop; l++) {
-    for (m=-l; m<=l; m++) {
-      if (m < 0) {
-        k = l*(ptr->ltop+1)-m;
-
-        ptr->aoeff_n[k].x = An[k].x*afp*mgp*dtp + Bn[k].x*afn*mgp*dtp +
-                            Cn[k].x*afp*mgn*dtp + Dn[k].x*afn*mgn*dtp +
-                            En[k].x*afp*mgp*dtn + Fn[k].x*afn*mgp*dtn +
-                            Gn[k].x*afp*mgn*dtn + Hn[k].x*afn*mgn*dtn;
-
-        ptr->aoeff_n[k].y = An[k].y*afp*mgp*dtp + Bn[k].y*afn*mgp*dtp +
-                            Cn[k].y*afp*mgn*dtp + Dn[k].y*afn*mgn*dtp +
-                            En[k].y*afp*mgp*dtn + Fn[k].y*afn*mgp*dtn +
-                            Gn[k].y*afp*mgn*dtn + Hn[k].y*afn*mgn*dtn;
-      } else {
-        k = l*(ptr->ltop+1)+m;
-
-        ptr->aoeff_p[k].x = Ap[k].x*afp*mgp*dtp + Bp[k].x*afn*mgp*dtp +
-                            Cp[k].x*afp*mgn*dtp + Dp[k].x*afn*mgn*dtp +
-                            Ep[k].x*afp*mgp*dtn + Fp[k].x*afn*mgp*dtn +
-                            Gp[k].x*afp*mgn*dtn + Hp[k].x*afn*mgn*dtn;
-
-        ptr->aoeff_p[k].y = Ap[k].y*afp*mgp*dtp + Bp[k].y*afn*mgp*dtp +
-                            Cp[k].y*afp*mgn*dtp + Dp[k].y*afn*mgn*dtp +
-                            Ep[k].y*afp*mgp*dtn + Fp[k].y*afn*mgp*dtn +
-                            Gp[k].y*afp*mgn*dtn + Hp[k].y*afn*mgn*dtn;
-
-      }
-    }
-  }
-
-  /* interpolate boundary also */
-  Al = model[ih][it1][im1][ia1]->latref/denom;
-  Bl = model[ih][it1][im1][ia2]->latref/denom;
-  Cl = model[ih][it1][im2][ia1]->latref/denom;
-  Dl = model[ih][it1][im2][ia2]->latref/denom;
-  El = model[ih][it2][im1][ia1]->latref/denom;
-  Fl = model[ih][it2][im1][ia2]->latref/denom;
-  Gl = model[ih][it2][im2][ia1]->latref/denom;
-  Hl = model[ih][it2][im2][ia2]->latref/denom;
-
-  ptr->latref = roundf( Al*afp*mgp*dtp + Bl*afn*mgp*dtp +
-                        Cl*afp*mgn*dtp + Dl*afn*mgn*dtp +
-                        El*afp*mgp*dtn + Fl*afn*mgp*dtn +
-                        Gl*afp*mgn*dtn + Hl*afn*mgn*dtn );
-
-  free(Ap);
-  free(Bp);
-  free(Cp);
-  free(Dp);
-  free(Ep);
-  free(Fp);
-  free(Gp);
-  free(Hp);
-  free(An);
-  free(Bn);
-  free(Cn);
-  free(Dn);
-  free(En);
-  free(Fn);
-  free(Gn);
-  free(Hn);
-  return (ptr);
-}
-
-
-struct model *determine_model(float Vsw, float Bx, float By, float Bz, int hemi,
-                              float tilt, float kp, int imod, int nointerp)
-{
-  int ihem,itlt, ilev,iang,i;
-  float esw,bt,bazm;
-  struct model *imodel = NULL;
-
-  bt   = sqrt(By*By + Bz*Bz);
-
-  /* flip sign of By for shemi in models w/o shemi patterns */
-  if (hemi < 0 && (imod == RG96 || imod == TS18 || imod == TS18_Kp)) By = -By;
-  bazm = atan2(By,Bz)*180/PI;
-
-  switch (imod) {
-    case RG96:
-      ihem = 0; /* no bins for these in RG96 */
-      itlt = 0;
-
-      if (bazm >= RG96_mod_angih[RG96_nang-1]) bazm -= 360;
-      if (bazm <  RG96_mod_angil[0])           bazm += 360;
-
-      /* magnitude */
-      for (i=0; (RG96_mod_levi[i] !=-1) && (bt > RG96_mod_levi[i]); i++);
-      if (RG96_mod_levi[i] == -1) i--;
-      ilev = i;
-
-      /* angle */
-      for (i=0; i < RG96_nang; i++)
-        if ( (bazm > RG96_mod_angil[i]) && (bazm < RG96_mod_angih[i]) ) break;
-      if (i == RG96_nang) i--;
-      iang = i;
-
-      /* correct for extreme Bz+ */
-      if ((ilev == 4) && (iang != 0)) ilev--;
-
-      imodel = model[ihem][itlt][ilev][iang];
-      break;
-
-    case PSR10:
-      if (hemi < 0) tilt = -tilt;
-
-      /* hemisphere */ 
-      ihem = (hemi < 0) ? 1 : 0;
-
-      if (bazm >= RG96_mod_angih[RG96_nang-1]) bazm -= 360.;
-      if (bazm <  RG96_mod_angil[0])           bazm += 360.;
-
-      /* tilt */
-      for (i=0; (mod_tlti[i] !=-1) && (tilt > mod_tlti[i]); i++);
-      itlt = i;
-
-      /* angle */
-      for (i=0; i < PSR10_nang; i++)
-        if ((bazm >= RG96_mod_angil[i]) && (bazm < RG96_mod_angih[i])) break;
-      if (i == RG96_nang) i--;
-      iang = i;
-
-      /* magnitude */
-      for (i=0; (PSR10_mod_levi[i] !=-1) && (bt >= PSR10_mod_levi[i]); i++);
-      if (PSR10_mod_levi[i] == -1) i--;
-      ilev = i;
-
-      /* correct for extreme Bz- */
-/*    if ((ilev==5) && (iang>2) && (iang<6)) ilev--;*/
-/* SGS: is there a correction for PSR10??? */
-
-      imodel = model[ihem][itlt][ilev][iang];
-
-      break;
-
-    case CS10:
-      if (Vsw == 0) Vsw = 450.; /* not sure if this should be here: SGS */
-                                /* Default solar wind velocity */
-      esw = 1e-3*abs(Vsw*bt);
-      if (hemi < 0) tilt = -tilt;
-
-      /* hemisphere */
-      ihem = (hemi < 0) ? 1 : 0;
-
-      if (nointerp) {
-
-        if (bazm >= CS10_mod_angih[CS10_nang-1]) bazm -= 360.;
-        if (bazm <  CS10_mod_angil[0])           bazm += 360.;
-
-        /* tilt */
-        for (i=0; (mod_tlti[i] !=-1) && (tilt > mod_tlti[i]); i++);
-        itlt = i;
-
-        /* angle */
-        for (i=0; i < CS10_nang; i++)
-          if ((bazm >= CS10_mod_angil[i]) && (bazm < CS10_mod_angih[i])) break;
-        if (i == CS10_nang) i--;
-        iang = i;
-
-        /* magnitude */
-        for (i=0; (CS10_mod_levi[i] !=-1) && (esw >= CS10_mod_levi[i]); i++);
-        if (CS10_mod_levi[i] == -1) i--;
-        ilev = i;
-
-        /* correct for extreme Bz- */
-        if ((ilev==5) && (iang>2) && (iang<6)) ilev--;
-
-        imodel = model[ihem][itlt][ilev][iang];
-
-      } else imodel = interp_coeffs(ihem,tilt,esw,bazm,imod);
-
-      break;
-
-    case TS18:
-      if (Vsw == 0) Vsw = 450.; /* not sure if this should be here: SGS */
-                                /* Default solar wind velocity */
-      esw = 1e-3*abs(Vsw*bt);
-      if (hemi < 0) tilt = -tilt;
-
-      ihem = 0; /* no hemisphere bins for TS18 */
-
-      if (nointerp) {
-
-        if (bazm >= TS18_mod_angih[TS18_nang-1]) bazm -= 360.;
-        if (bazm <  TS18_mod_angil[0])           bazm += 360.;
-
-        /* tilt */
-        for (i=0; (mod_tlti[i] !=-1) && (tilt > mod_tlti[i]); i++);
-        itlt = i;
-
-        /* angle */
-        for (i=0; i < TS18_nang; i++)
-          if ((bazm >= TS18_mod_angil[i]) && (bazm < TS18_mod_angih[i])) break;
-        if (i == TS18_nang) i--;
-        iang = i;
-
-        /* magnitude */
-        for (i=0; (TS18_mod_levi[i] !=-1) && (esw >= TS18_mod_levi[i]); i++);
-        if (TS18_mod_levi[i] == -1) i--;
-        ilev = i;
-
-        imodel = model[ihem][itlt][ilev][iang];
-
-      } else imodel = interp_coeffs(ihem,tilt,esw,bazm,imod);
-
-      break;
-
-    case TS18_Kp:
-      ihem = 0; /* no bins for these in TS18-Kp */
-      itlt = 0;
-
-      if (bazm >= TS18_Kp_mod_angih[TS18_Kp_nang-1]) bazm -= 360.;
-      if (bazm <  TS18_Kp_mod_angil[0])              bazm += 360.;
-
-      /* magnitude */
-      for (i=0; (TS18_Kp_mod_levi[i] !=-1) && (kp >= TS18_Kp_mod_levi[i]); i++);
-      if (TS18_Kp_mod_levi[i] == -1) i--;
-      ilev = i;
-
-      /* angle */
-      for (i=0; i < TS18_Kp_nang; i++)
-        if ((bazm >= TS18_Kp_mod_angil[i]) && (bazm < TS18_Kp_mod_angih[i])) break;
-      if (i == TS18_Kp_nang) i--;
-      iang = i;
-  
-      /* correct for extreme Kp */
-      if ((ilev==5) && (iang!=4)) ilev--;
-
-      imodel = model[ihem][itlt][ilev][iang];
-      break;
-  }
-
-  return (imodel); 
-}     
-
-
-=======
->>>>>>> bd7e9912
 struct GridGVec *get_model_pos(int Lmax,float latmin,int hemi,
                                int level,int *num)
 {
@@ -1107,4 +464,4 @@
      if (map->model[i].mlon<-180) map->model[i].mlon+=360;
      if (map->model[i].mlon>180) map->model[i].mlon-=360;
   }
-}
+}