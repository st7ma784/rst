--- conflicted
+++ resolved
@@ -7,17 +7,15 @@
 
  Copyright (C) <year>  <name of author>
 
-<<<<<<< HEAD
+
+
+ 
+ This file is part of the Radar Software Toolkit (RST).
+
 RST is free software: you can redistribute it and/or modify
 it under the terms of the GNU General Public License as published by
 the Free Software Foundation, either version 3 of the License, or
 (at your option) any later version.
-=======
- Modifications:
- 2021-01-11 Marina Schmidt fixing concatenation bug with start/end time, and deprecated -c flag
-
- This file is part of the Radar Software Toolkit (RST).
->>>>>>> 15062d73
 
 This program is distributed in the hope that it will be useful,
 but WITHOUT ANY WARRANTY; without even the implied warranty of
@@ -29,6 +27,8 @@
 along with this program. If not, see <https://www.gnu.org/licenses/>.
 
 Modifications:
+ 2021-01-11 Marina Schmidt fixing concatenation bug with start/end time, and deprecated -c flag
+
 */
 
 #include <stdio.h>
