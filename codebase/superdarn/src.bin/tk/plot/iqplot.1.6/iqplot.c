--- conflicted
+++ resolved
@@ -4,49 +4,26 @@
 */
 
 /*
-  Copyright (c) 2012 The Johns Hopkins University/Applied Physics Laboratory
+Copyright (c) 2012 The Johns Hopkins University/Applied Physics Laboratory
+
+This file is part of the Radar Software Toolkit (RST).
  
-<<<<<<< HEAD
- Copyright (c) 2012 The Johns Hopkins University/Applied Physics Laboratory
+RST is free software: you can redistribute it and/or modify
+it under the terms of the GNU Lesser General Public License as published by
+the Free Software Foundation, either version 3 of the License, or
+any later version.
  
- This file is part of the Radar Software Toolkit (RST).
+This program is distributed in the hope that it will be useful,
+but WITHOUT ANY WARRANTY; without even the implied warranty of
+MERCHANTABILITY or FITNESS FOR A PARTICULAR PURPOSE. See the
+GNU Lesser General Public License for more details.
  
- RST is free software: you can redistribute it and/or modify
- it under the terms of the GNU Lesser General Public License as published by
- the Free Software Foundation, either version 3 of the License, or
- any later version.
- 
- RST is distributed in the hope that it will be useful,
- but WITHOUT ANY WARRANTY; without even the implied warranty of
- MERCHANTABILITY or FITNESS FOR A PARTICULAR PURPOSE.  See the
- GNU Lesser General Public License for more details.
- 
- You should have received a copy of the GNU Lesser General Public License
- along with RST.  If not, see <http://www.gnu.org/licenses/>.
- 
- 
+You should have received a copy of the GNU Lesser General Public License
+along with RST.  If not, see <http://www.gnu.org/licenses/>.
+
 Modifications:
     2021-04-22 Marina Schmidt chaged delay to 0 as a default 
 */
-=======
-This file is part of the Radar Software Toolkit (RST).
-
-RST is free software: you can redistribute it and/or modify
-it under the terms of the GNU General Public License as published by
-the Free Software Foundation, either version 3 of the License, or
-(at your option) any later version.
-
-This program is distributed in the hope that it will be useful,
-but WITHOUT ANY WARRANTY; without even the implied warranty of
-MERCHANTABILITY or FITNESS FOR A PARTICULAR PURPOSE. See the
-GNU General Public License for more details.
-
-You should have received a copy of the GNU General Public License
-along with this program. If not, see <https://www.gnu.org/licenses/>.
-
-Modifications:
-*/ 
->>>>>>> a6bcbd8c
 
 #include <stdio.h>
 #include <stdlib.h>
