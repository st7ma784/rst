--- conflicted
+++ resolved
@@ -7,28 +7,7 @@
 */
 
 /*
-<<<<<<< HEAD
    See license.txt
-=======
- LICENSE AND DISCLAIMER
- 
- Copyright (c) 2012 The Johns Hopkins University/Applied Physics Laboratory
- 
- This file is part of the Radar Software Toolkit (RST).
- 
- RST is free software: you can redistribute it and/or modify
- it under the terms of the GNU Lesser General Public License as published by
- the Free Software Foundation, either version 3 of the License, or
- any later version.
- 
- RST is distributed in the hope that it will be useful,
- but WITHOUT ANY WARRANTY; without even the implied warranty of
- MERCHANTABILITY or FITNESS FOR A PARTICULAR PURPOSE.  See the
- GNU Lesser General Public License for more details.
- 
- You should have received a copy of the GNU Lesser General Public License
- along with RST.  If not, see <http://www.gnu.org/licenses/>.
->>>>>>> 3daaa5e0
 */
 
 #include <stdio.h>
@@ -384,10 +363,7 @@
 int main(int argc,char *argv[]) {
 
   int old=0;
-<<<<<<< HEAD
   int old_aacgm=0;
-=======
->>>>>>> 3daaa5e0
 
   char filename[256];
   FILE *outfp=NULL;
@@ -599,13 +575,11 @@
 
   char tsfx[16];
 
-<<<<<<< HEAD
+  int chisham=0;  
+  
   /* function pointers for file reading (old and new) and MLT */
   int (*Grid_Read)(FILE *, struct GridData *);
   double (*MLTCnv)(int, int, double);
-=======
-  int chisham=0;
->>>>>>> 3daaa5e0
 
   rgrid=GridMake();
   rgridmrg=GridMake();
@@ -674,10 +648,7 @@
   OptionAdd(&opt,"-option",'x',&option);
 
   OptionAdd(&opt,"old",'x',&old);
-<<<<<<< HEAD
   OptionAdd(&opt,"old_aacgm",'x',&old_aacgm);
-=======
->>>>>>> 3daaa5e0
 
   OptionAdd(&opt,"cf",'t',&cfname);
 
@@ -811,13 +782,10 @@
 
   arg=OptionProcess(1,argc,argv,&opt,rst_opterr);
 
-<<<<<<< HEAD
-=======
   if (arg==-1) {
     exit(-1);
   }
 
->>>>>>> 3daaa5e0
   if (cfname !=NULL) { /* load the configuration file */
     int farg;
     do {
@@ -933,18 +901,11 @@
   if ((lat<0) && (latmin>0)) latmin=-latmin;
   if ((lat>0) && (latmin<0)) latmin=-latmin;
 
-<<<<<<< HEAD
   if (fovflg || ffovflg) fov=make_fov(rgrid->st_time,network); 
   if ((fovflg || ffovflg) && !magflg) {
     if (old_aacgm) MapModify(fov,AACGMtransform,&flg);
     else           MapModify(fov,AACGM_v2_transform,&flg);
   }
-=======
-
-
-  if (fovflg || ffovflg) fov=make_fov(rgrid->st_time,network,chisham); 
-  if ((fovflg || ffovflg) && !magflg) MapModify(fov,AACGMtransform,&flg);
->>>>>>> 3daaa5e0
 
   if (tmtick<1) tmtick=1;
   if (tmtick>6) tmtick=6;
