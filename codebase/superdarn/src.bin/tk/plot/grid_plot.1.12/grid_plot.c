--- conflicted
+++ resolved
@@ -5,14 +5,9 @@
    Issues:
      - Assumes 300 km altitude for AACGM transformations.
 
-<<<<<<< HEAD
 /*
-   See license.txt
-
-Modifications:
-    2021-03-04 Marina Schmidt chaged delay to 0 as a default
-=======
- Copyright (c) 2012 The Johns Hopkins University/Applied Physics Laboratory
+
+Copyright (c) 2012 The Johns Hopkins University/Applied Physics Laboratory
 
 This file is part of the Radar Software Toolkit (RST).
 
@@ -30,7 +25,7 @@
 along with this program. If not, see <https://www.gnu.org/licenses/>.
 
 Modifications:
->>>>>>> a6bcbd8c
+    2021-03-04 Marina Schmidt chaged delay to 0 as a default
 */
 
 #include <stdio.h>
