--- conflicted
+++ resolved
@@ -31,11 +31,7 @@
 </option>
 <option><on>-cf <ar>cfname</ar></on><od>read command line options from the file <ar>cfname</ar>.</od>
 </option>
-<<<<<<< HEAD
-<option><on>-old</on><od>the input file is in <code>grd</code> format rather than default <code>grdmap</code> format.</od>
-=======
 <option><on>-old</on><od>the input file is in <code>grd</code> format.</od>
->>>>>>> 3daaa5e0
 </option>
 <option><on>-def</on><od>plot using some sensible default options so that the user will see something plotted.</od>
 </option>
@@ -242,37 +238,22 @@
 <p>The number and complexity of the command line options makes typing them a laborious process, especially when producing multiple plots. To solve this problem, command line options can be placed in plain text file that can be parsed by the program using the " <code>-cf</code>" option. This allows the user to create a set of configuration files for producing different plots.</p> 
 </description>
 
-<<<<<<< HEAD
-
-
-
-<example><command>grid_plot -x -old -def -vkey superdarn.key 20040620.grd</command>
-=======
 <example>
 <command>grid_plot -old -x -def -vkey superdarn.key 20040620.grd</command>
->>>>>>> 3daaa5e0
 <description>Plot gridded data from the file "<code>20040620.grd</code>" on the X-terminal. Use the default set of options and the color key "<code>superdarn.key</code>". 
 </description>
 </example>
 
-<<<<<<< HEAD
-<example><command>grid_plot -ps -dn -st 12:00 -stereo -mag -rotate -fcoast -coast -fterm -tmk -vecp -vkeyp -time -raw -vkey ~/key/superdarn.key 20021219.grdmap</command>
-=======
 <example>
 <command>grid_plot -ps -dn -st 12:00 -stereo -mag -rotate -fcoast -coast -fterm -tmk -vecp -vkeyp -time -raw -vkey ~/key/superdarn.key 20021219.grdmap</command>
->>>>>>> 3daaa5e0
 <description>Generate PostScript plots of gridded data from the file "<code>20021219.grdmap</code>". Store the plots in files named "<code><em>yyyymmdd.hrmn.sc</em>.ps</code>", starting at 12:00UTC. Use a stereographic projection in magnetic coordinates, rotated so that magnetic local noon is at the top of the plot. Plot filled coastlines, terminator, a clockdial representing time, a labelled sample velocity vector, the velocity color bar, the time, and the line of sight vel;ocities. The velocity color bar is taken from the file "<code>superdarn.key</code>". 
 </description>
 </example>
 
 <example type="rplot">example1</example>
 
-<<<<<<< HEAD
-<example><command>grid_plot -stdout -t 12:00 -pad 0 -stereo -mag -lat 84.4 -lon 55.00 -square -sf 2.00 -fcoast -coast  -vecp -xkeyp -time -raw -max -pwr -xkey rainbow.key 20021219.grdmap &gt; grd.rp.xml
-=======
 <example>
 <command>grid_plot -stdout -t 12:00 -pad 0 -stereo -mag -lat 84.4 -lon 55.00 -square -sf 2.00 -fcoast -coast  -vecp -xkeyp -time -raw -max -pwr -xkey rainbow.key 20021219.grdmap &gt; grd.rp.xml
->>>>>>> 3daaa5e0
 </command>
 <description>Generate a single rPlot XML plot of the gridded data at 06:00UTC from the file "<code>20021219.grdmap</code>". Use a stereographic projection in geographic coordinates and center the plot on latitude 84.4 degrees and longitude 55.00 degrees. Plot filled coastlines, filled radar fields of view, a labelled sample velocity vector, the power color bar, the time, line of sight velocity vectors, and the maximum observed power in each cell. The power color bar is taken from the file "<code>rainbowkey</code>". The plot is stored in the file "<code>grd.rp.xml</code>".
 </description>
