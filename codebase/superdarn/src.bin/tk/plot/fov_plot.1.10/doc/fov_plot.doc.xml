<?xml version="1.0" encoding="ISO-8859-1"?>
<binary>
<project>superdarn</project>
<name>fov_plot</name>
<location>src.bin/tk/plot/fov_plot</location>

<syntax>fov_plot --help</syntax>
<syntax>fov_plot [<ar>options</ar>]
</syntax>
<syntax>fov_plot -png [<ar>options</ar>]</syntax>
<syntax>fov_plot -ps [-xp <ar>xoff</ar>] [-yp <ar>yoff</ar>] [<ar>options</ar>]</syntax>
<syntax>fov_plot -ppm [<ar>options</ar>]</syntax>
<syntax>fov_plot -ppmx [<ar>options</ar>]</syntax>
<syntax>fov_plot -xml [<ar>options</ar>]</syntax>
<syntax>fov_plot -x [-display <ar>display</ar>] [-xoff <ar>xoff</ar>] [-yoff <ar>yoff</ar>] [<ar>options</ar>]</syntax>
<option><on>--help</on><od>print the help message and exit.</od>
</option>
<option><on>--version</on><od>print the RST version number and exit.</od>
</option>
<option><on>-cf <ar>cfname</ar></on><od>read command line options from the file <ar>cfname</ar>.</od>
</option>
<option><on>-wdt <ar>width</ar></on><od>set the width of the plot to <ar>width</ar>.</od>
</option>
<option><on>-hgt <ar>height</ar></on><od>set the height of the plot to <ar>height</ar>.</od>
</option>
<option><on>-pad <ar>pad</ar></on><od>set the paddding around the edges of the plot to <ar>pad</ar>.</od>
</option>
<option><on>-sf <ar>scale</ar></on><od>set the scale factor (magnification) to <ar>scale</ar>. The default scale factor is 1.</od>
</option>
<option><on>-ortho</on><od>use an orthographic projection.</od>
</option>
<option><on>-stereo</on><od>use a stereographic projection.</od>
</option>
<option><on>-gvp</on><od>use a general vertical projection.</od>
</option>
<option><on>-lat <ar>lat</ar></on><od>center the plot on the latitude given by <ar>lat</ar>.</od>
</option>
<option><on>-lon <ar>lon</ar></on><od>center the plot on the longitude given by <ar>lon</ar>.</od>
</option>
<option><on>-latmin <ar>latmin</ar></on><od>adjust the scale factor so that the lowest visible latitude is  <ar>latmin</ar>. Applies when the stereographic projection is used.</od>
</option>
<option><on>-mag</on><od>use magnetic coordinates.</od>
</option>
<option><on>-old_aacgm</on><od>use older AACGM rather than default AACGM-v2 for magnetic coordinates.</od>
</option>
<option><on>-rotate</on><od>rotate the plot so that the local noon is at the top of the plot.</od>
</option>
<option><on>-flip</on><od>flip the direction of the X-axis.</od>
</option>
<option><on>-square</on><od>force the use of a square bounding box around the plot.</od>
</option>
<option><on>-coast</on><od>plot coastlines.</od>
</option>
<option><on>-fcoast</on><od>plot filled coastlines.</od>
</option>
<option><on>-bnd</on><od>plot state boundaries.</od>
</option>
<option><on>-grd</on><od>plot a grid.</od>
</option>
<option><on>-tmk</on><od>plot a clock-dial grid showing the time.</od>
</option>
<option><on>-grdontop</on><od>plot the grid on top of the image.</od>
</option>
<option><on>-fov</on><od>plot the radar field of view.</od>
</option>
<option><on>-ffov</on><od>plot the filled radar field of view.</od>
</option>
<option><on>-ofov</on><od>plot the field of view of all the other radars.</od>
</option>
<option><on>-fofov</on><od>plot the filled field of view of all the other radars.</od>
</option>
<option><on>-cfov</on><od>plot the field of view of radars under construction.</od>
</option>
<option><on>-fcfov</on><od>plot the filled field of view of radars under construction.</od>
</option>
<option><on>-dot</on><od>Mark the location of the radar site with a dot.</od>
</option>
<option><on>-dotr <ar>radius</ar></on><od>set the radius of the dot used to mark the station.</od>
</option>
<option><on>-tmtick <ar>tick</ar></on><od>set the grid interval for the time clock-dial to <ar>tick</ar> hours.</od>
</option>
<option><on>-lst</on><od>use local solar time rather than local time.</od>
</option>
<option><on>-term</on><od>plot the terminator.</od>
</option>
<option><on>-fterm</on><od>plot a shaded terminator.</od>
</option>
<option><on>-tmlbl</on><od>Label the time clock-dial.</od>
</option>
<option><on>-fontname <ar>fontname</ar></on><od>plot any labels using the font <ar>fontname</ar>.</od>
</option>
<option><on>-fontsize <ar>fontsize</ar></on><od>set the font size to <ar>fontsize</ar> points.</od>
</option>
<option><on>-lnewdt <ar>lnewdt</ar></on><od>set the line width to <ar>lnewdt</ar>.</od>
</option>
<option><on>-bgcol <ar>rrggbb</ar></on><od>set the background color to <ar>rrggbb</ar>, specified as the hexadecimal value for the 24-bit red,green and blue component color.</od>
</option>
<option><on>-txtcol <ar>rrggbb</ar></on><od>set the color of the text to <ar>rrggbb</ar>, specified as the hexadecimal value for the 24-bit red,green and blue component color.</od>
</option>
<option><on>-grdcol <ar>rrggbb</ar></on><od>set the color of the grid to <ar>rrggbb</ar>, specified as the hexadecimal value for the 24-bit red,green and blue component color.</od>
</option>
<option><on>-cstcol <ar>rrggbb</ar></on><od>set the color of the coastline to <ar>rrggbb</ar>, specified as the hexadecimal value for the 24-bit red,green and blue component color.</od>
</option>
<option><on>-bndcol <ar>rrggbb</ar></on><od>set the color of the state boundaries to <ar>rrggbb</ar>, specified as the hexadecimal value for the 24-bit red,green and blue component color.</od>
</option>
<option><on>-lndcol <ar>rrggbb</ar></on><od>set the color of the land to <ar>rrggbb</ar>, specified as the  hexadecimal value for the 24-bit red,green and blue component color.</od>
</option>
<option><on>-seacol <ar>rrggbb</ar></on><od>set the color of the sea to <ar>rrggbb</ar>, specified as the  hexadecimal value for the 24-bit red,green and blue component color.</od>
</option>
<option><on>-trmcol <ar>rrggbb</ar></on><od>set the color of the terminator outline to <ar>rrggbb</ar>, specified as the hexadecimal value for the 24-bit red,green and blue component color.</od>
</option>
<option><on>-ftrmcol <ar>rrggbb</ar></on><od>set the color of the filled terminator to <ar>rrggbb</ar>, specified as the hexadecimal value for the 24-bit red,green and blue component color.</od>
</option>
<option><on>-tmkcol <ar>rrggbb</ar></on><od>set the color of the time clock-dial to <ar>rrggbb</ar>, specified as the hexadecimal value for the 24-bit red,green and blue component color.</od>
</option>
<option><on>-fovcol <ar>rrggbb</ar></on><od>set the color of the field of view outline to <ar>rrggbb</ar>, specified as the hexadecimal value for the 24-bit red,green and blue component color.</od>
</option>
<option><on>-ffovcol <ar>rrggbb</ar></on><od>set the color of the filled field of view to <ar>rrggbb</ar>, specified as the hexadecimal value for the 24-bit red,green and blue component color.</od>
</option>
<option><on>-ofovcol <ar>rrggbb</ar></on><od>set the color of the field of view outline of other radars to <ar>rrggbb</ar>, specified as the hexadecimal value for the 24-bit red,green and blue component color.</od>
</option>
<option><on>-fofovcol <ar>rrggbb</ar></on><od>set the color of the filled field of view of other radars to <ar>rrggbb</ar>, specified as the hexadecimal value for the 24-bit red,green and blue component color.</od>
</option>
<option><on>-cfovcol <ar>rrggbb</ar></on><od>set the color of the field of view outline of radars under construction to <ar>rrggbb</ar>, specified as the hexadecimal value for the 24-bit red,green and blue component color.</od>
</option>
<option><on>-fcfovcol <ar>rrggbb</ar></on><od>set the color of the filled field of view of radars under construction to <ar>rrggbb</ar>, specified as the hexadecimal value for the 24-bit red,green and blue component color.</od>
</option>
<option><on>-d <ar>yyyymmdd</ar></on><od>plot for the date <ar>yyyymmdd</ar>.</od>
</option>
<option><on>-t <ar>hr:mn</ar></on><od>plot for the time <ar>hr:mn</ar>.</od>
</option>
<option><on>-st <ar>stid</ar></on><od>plot the field of view for the radar with the station identifier <ar>stid</ar>.</od>
</option>
<option><on>-png</on><od>produce a Portable Network Graphics (PNG) image as the output.</od>
</option>
<option><on>-ps</on><od>produce a PostScript plot as the output.</od>
</option>
<option><on>-xp <ar>xoff</ar></on><od>set the X offset of the PostScript plot to <ar>xoff</ar>.</od>
</option>
<option><on>-yp <ar>xoff</ar></on><od>set the Y offset of the PostScript plot to <ar>yoff</ar>.</od>
</option>
<option><on>-ppm</on><od>produce a Portable PixMap (PPM) image as the output.</od>
</option>
<option><on>-ppmx</on><od>produce an extended Portable PixMap (PPMX) image as the output.</od>
</option>
<option><on>-xml</on><od>produce an XML image representation as the output.</od>
</option>
<option><on>-x</on><od>plot on an X-terminal.</od></option>
<option><on>-display <ar>display</ar></on><od>connect to the xterminal named <ar>display</ar>.</od>
</option>
<option><on>-xoff <ar>xoff</ar></on><od>open the window, <ar>xoff</ar> pixels from the left edge of the screen.</od>
</option>
<option><on>-yoff <ar>yoff</ar></on><od>open the window <ar>ypad</ar> pixels from the top edge of the screen.</od>
</option>
<option><on>-chisham</on><od>use the Chisham virtual height model.</od>
</option>
<synopsis><p>Plot the radar fields of view.</p></synopsis>
<description><p>Plot the radar fields of view.</p>
<p>The output can be to an X terminal, XML rplot file, Portable PixMap (PPM) file, extended Portable PixMap (PPMX) file, Portable Network Graphics (PNG), or PostScript file. The default output is PostScript. The output file is written to standard output.</p>
<p>The task only plots what it is instructed to plot on the command line which means that at least some of the options must be included if the plot is to show anything.</p>
<p>The default map projection is a simple cylindrical projection, the most useful projection is the stereographic projection invoked using the "<code>-stereo</code>" option.</p>
<p>The date and time options allow a plot for a specific time to be generated this is most useful when used in conjunction with the "<code>-rotate</code>" option or the "<code>-term</code>" and "<code>-fterm</code>" options.</p>
<p>The number and complexity of the command line options makes typing them a laborious process, especially when producing multiple plots. To solve this problem, command line options can be placed in plain text file that can be parsed by the program using the " <code>-cf</code>" option. This allows the user to create a set of configuration files for producing different plots.</p> 
</description>

<example>
<command>fov_plot -grd -fov -ffov -stereo -mag -x -st kod </command>
<description> Plot a stereographic projection in magnetic coordinates of the Kodiak field of view on an X terminal. Show a grid of latitude and longitude.</description>
</example>

<example>
<command>fov_plot -ps -grd -fov -ffov -stereo -coast -st gbr &gt; gbr.ps</command>
<description>Generate a PostScript plot of the Goose Bay field of view using a stereographic projection. Show coastlines and a grid of longitude and latitude. The plot is stored in the file "<code>gbr.ps</code>".</description>
</example>

<example type="rplot">example1</example>

<example>
<<<<<<< HEAD
<command>fov_plot -grd -fov -ffov -ortho -fterm -d 20040312 -t 12:00 -fcoast -coast -ofov -fofov -st sas &gt sas.rp.xml
=======
<command>fov_plot -grd -fov -ffov -ortho -fterm -d 20040312 -t 12:00 -fcoast -coast -ofov -fofov -fov -ffov sas &gt sas.rp.xml
>>>>>>> 678032da
</command>
<description>Generate an rXML  plot of the Saskatoon field of view using an orthographic projection. Show coastlines, shade land and sea, overlay a grid of longitude and latitude. Show the fields of view of the other radars. Shade the image to show the terminator for a  time of March 12, 2004 at 12:00 UTC. The plot is stored in the file "<code>sas.rp.xml</code>".</description>
</example>

<example type="rplot">example2</example>

</binary><|MERGE_RESOLUTION|>--- conflicted
+++ resolved
@@ -176,11 +176,7 @@
 <example type="rplot">example1</example>
 
 <example>
-<<<<<<< HEAD
 <command>fov_plot -grd -fov -ffov -ortho -fterm -d 20040312 -t 12:00 -fcoast -coast -ofov -fofov -st sas &gt sas.rp.xml
-=======
-<command>fov_plot -grd -fov -ffov -ortho -fterm -d 20040312 -t 12:00 -fcoast -coast -ofov -fofov -fov -ffov sas &gt sas.rp.xml
->>>>>>> 678032da
 </command>
 <description>Generate an rXML  plot of the Saskatoon field of view using an orthographic projection. Show coastlines, shade land and sea, overlay a grid of longitude and latitude. Show the fields of view of the other radars. Shade the image to show the terminator for a  time of March 12, 2004 at 12:00 UTC. The plot is stored in the file "<code>sas.rp.xml</code>".</description>
 </example>
