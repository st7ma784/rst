/* map_plot.c
   ==========
   Author: R.J.Barnes and others

*/

/*
<<<<<<< HEAD
   See license.txt

   Modifications:
    2021-04-22 Marina Schmidt chaged delay to 0 as a default
=======
    Copyright (c) 2012 The Johns Hopkins University/Applied Physics Laboratory

This file is part of the Radar Software Toolkit (RST).

RST is free software: you can redistribute it and/or modify
it under the terms of the GNU General Public License as published by
the Free Software Foundation, either version 3 of the License, or
(at your option) any later version.

This program is distributed in the hope that it will be useful,
but WITHOUT ANY WARRANTY; without even the implied warranty of
MERCHANTABILITY or FITNESS FOR A PARTICULAR PURPOSE. See the
GNU General Public License for more details.

You should have received a copy of the GNU General Public License
along with this program. If not, see <https://www.gnu.org/licenses/>.

Modifications:
>>>>>>> a6bcbd8c
*/

#include <stdio.h>
#include <stdlib.h>
#include <string.h>
#include <math.h>
#include <time.h>
#include <sys/stat.h>

#ifdef _XLIB_
#include <X11/Xlib.h>
#include <X11/Xutil.h>
#include <X11/Xos.h>
#include <X11/Xatom.h>
#endif

#include "rmath.h"
#include "rtypes.h"
#include "rxml.h"
#include "option.h"

#include "rfbuffer.h"
#include "rps.h"
#include "fontdb.h"
#include "iplot.h"
#include "splot.h"

#include "polygon.h"

#ifdef _XLIB_
#include "xwin.h"
#endif
#include "rtime.h"
#include "rmap.h"
#include "contour.h"
#include "grplotraw.h"
#include "grplotstd.h"
#include "aacgm.h"
#include "mlt.h"
#include "aacgmlib_v2.h"
#include "mlt_v2.h"
#include "igrflib.h"

#include "rfile.h"
#include "radar.h"

#include "griddata.h"
#include "cnvmap.h"
#include "cnvmapindex.h"
#include "cnvmapseek.h"
#include "cnvmapread.h"
#include "oldcnvmapread.h"
#include "cnvgrid.h"
#include "cnvmapsolve.h"
#include "crdshft.h"

#include "key.h"
#include "text_box.h"
#include "plot_time.h"
#include "make_grid.h"
#include "sza.h"
#include "szamap.h"

#include "scandata.h"	
#include "geobeam.h"
#include "plot_fit.h"
#include "plot_cell.h"
#include "plot_raw.h"
#include "plot_model.h"
#include "plot_maxmin.h"
#include "plot_model_name.h"
#include "plot_imf.h"
#include "plot_imf_delay.h"
#include "plot_excluded.h"
#include "plot_logo.h"
#include "plot_extra.h"
#include "plot_source.h"
#include "plot_chi.h"
#include "plot_time_label.h"
#include "plot_vec.h"
#include "make_pgrid.h"
#include "make_vgrid.h"
#include "make_hmb.h"
#include "make_fov.h"

#include "hlpstr.h"
#include "errstr.h"
#include "version.h"

char *fsfx[]={"xml","ppm","ppmx","png","ps",0};

unsigned char gry[256];

struct key vkey;
struct key xkey;
struct key pkey;

struct OptionData opt;
struct OptionFile *optf=NULL;

struct PolygonData *map;
struct PolygonData *nmap;
struct PolygonData *pmap;
struct PolygonData *rmap;

struct PolygonData *bnd;
struct PolygonData *nbnd;
struct PolygonData *pbnd;
struct PolygonData *rbnd;

struct PolygonData *grd;
struct PolygonData *ngrd;
struct PolygonData *pgrd;
struct PolygonData *rgrd;

struct PolygonData *igrd;
struct PolygonData *nigrd;
struct PolygonData *pigrd;
struct PolygonData *rigrd;

struct PolygonData *tmk;
struct PolygonData *ntmk;
struct PolygonData *ptmk;
struct PolygonData *rtmk;

struct PolygonData *hmb;
struct PolygonData *nhmb;
struct PolygonData *phmb;

struct PolygonData *fov;
struct PolygonData *nfov;
struct PolygonData *pfov;
struct PolygonData *rfov;

struct PolygonData *trm;
struct PolygonData *ntrm;
struct PolygonData *ptrm;

struct PolygonData *clip;

struct FrameBufferClip *fbclp=NULL;

struct GridData *rgrid;
struct GridData *rgridmrg;
struct GridData *rgridavg;

struct CnvMapData *rcmap;

struct CnvGrid *pgrid;
struct CnvGrid *vgrid;

double *zbuffer=NULL;
int zwdt,zhgt;
struct PolygonData **ctr;
struct PolygonData **nctr;
int cnum=24;
double cval[30]={ -3000, -9000,-15000,-21000,-27000,-33000,-39000,-45000,
                 -51000,-57000,-63000,-70000,  3000,  9000, 15000, 21000,
                  27000, 33000, 39000, 45000, 51000, 57000, 63000, 70000};

struct RadarNetwork *network=NULL;

/*
 * function prototypes
 */
int circle_clip(struct Plot *plot, float xoff,float yoff,float wdt,float hgt);
int square_clip(struct Plot *plot, float xoff,float yoff,float wdt,float hgt);
int stream(char *buf,int sze,void *data);
int xmldecode(char *buf,int sze,void *data);
int AACGM_v2_transform(int ssze,void *src,int dsze,void *dst,void *data);
int AACGMtransform(int ssze,void *src,int dsze,void *dst,void *data);
int rotate(int ssze,void *src,int dsze,void *dst,void *data);
double strdate(char *text);
double strtime(char *text);
double *render_map(struct CnvGrid *ptr,int *wdt,int *hgt);
int contour_convert(int ssze,void *src,int dsze,void *dst,void *data);
unsigned int sgn_color(double v, void *data);
unsigned int mag_color(double v,void *data);
char *label_vel(double val,double min,double max,void *data);
char *label_wdt(double val,double min,double max,void *data);
char *label_pwr(double val,double min,double max,void *data);
char *label_pot(double val,double min,double max,void *data);
int calc_degfree(struct CnvMapData *mptr,struct GridData *gptr);
int calc_degfree_model(struct CnvMapData *mptr,struct GridData *gptr);

int rst_opterr(char *txt) {
  fprintf(stderr,"Option not recognized: %s\n",txt);
  fprintf(stderr,"Please try: map_plot --help\n");
  return(-1);
}

int main(int argc,char *argv[]) {

  int old=0;
  int old_aacgm=0;

  char filename[256];
  FILE *outfp=NULL;
  unsigned char dnflg=0;
  unsigned char tnflg=0;
  unsigned char mnflg=0;
  unsigned char stdioflg=0;
  char *sfx=NULL;
  int cnt=0;

  int s=0;

#ifdef _XLIB_
  int xdf=0;
  int xd=0;
  struct XwinDisplay *dp=NULL;
  struct XwinWindow *win=NULL;
  char *display_name=NULL;
  char *wname="map_plot";
  int xdoff=-1;
  int ydoff=-1;
  struct timeval tmout;
  float delay=0;
  int xstat;
#endif

  struct RfileIndex *oinx=NULL;
  struct CnvMapIndex *inx=NULL;

  struct FrameBuffer *img=NULL;
  struct PostScript *psdata=NULL;
  FILE *fontfp=NULL;
  char *fntdbfname=NULL;
  struct FrameBufferFontDB *fontdb=NULL;
  unsigned int bgcol;
  unsigned int txtcol;

  int arg;
  char *fname=NULL;
  char *envstr=NULL;
  char *cfname=NULL;
  FILE *fp;

  float wdt=540,hgt=540;
  float pad=-1;

  float khgt=80;
  float kwdt=44;
  float apad=22;
  float px;

  float imfx,imfy,imfr;
  float imfmx=10;

  struct Splot *splot=NULL;
  struct Plot *plot=NULL;

  float xpoff=40,ypoff=40;
  unsigned char psflg=0;
  unsigned char xmlflg=0;
  unsigned char ppmflg=0;
  unsigned char ppmxflg=0;
  unsigned char pngflg=0;

  unsigned char gflg=0;
  unsigned char pflg=0;

  unsigned char help=0;
  unsigned char option=0;
  unsigned char version=0;

  char *bgcol_txt=NULL;
  char *txtcol_txt=NULL;
  char *vkey_path=NULL;
  char *pkey_path=NULL;
  char *xkey_path=NULL;
  char kname[256];
  char *vkey_fname=NULL;
  char *pkey_fname=NULL;
  char *xkey_fname=NULL;
  FILE *keyfp=NULL;
  size_t len;

  MapTFunction  tfunc;

  unsigned char sqflg=0;

  unsigned char flip=0;
  unsigned char ortho=0;
  float lat=1e10,lon=0;
  float latmin=50.0;
  float sf=1.0;

  unsigned char magflg=0;
  unsigned char rotflg=0;

  unsigned char mapflg=0;
  unsigned char fmapflg=0;
  unsigned char bndflg=0;
  unsigned char grdflg=0;
  unsigned char igrdflg=0;
  unsigned char tmkflg=0;

  int tmtick=3;

  unsigned char lstflg=0;

  unsigned char trmflg=0;
  unsigned char ftrmflg=0;

  unsigned char defflg=0;

  char *grdcol_txt=NULL;
  char *igrdcol_txt=NULL;
  char *cstcol_txt=NULL;
  char *bndcol_txt=NULL;
  char *lndcol_txt=NULL;
  char *seacol_txt=NULL;
  char *ftrmcol_txt=NULL;
  char *trmcol_txt=NULL;
  char *tmkcol_txt=NULL;

  char *veccol_txt=NULL;
  char *ctrcol_txt=NULL;
  char *hmbcol_txt=NULL;
  char *polycol_txt=NULL;
  char *fpolycol_txt=NULL;
  char *fovcol_txt=NULL;
  char *ffovcol_txt=NULL;

  unsigned int grdcol;
  unsigned int igrdcol;
  unsigned int cstcol;
  unsigned int bndcol;
  unsigned int lndcol;
  unsigned int seacol;
  unsigned int redcol;
  unsigned int trmcol;
  unsigned int ftrmcol;
  unsigned int tmkcol;

  unsigned int veccol;
  unsigned int ctrcol;
  unsigned int hmbcol;
  unsigned int fovcol;
  unsigned int ffovcol;

  unsigned int polycol;
  unsigned int fpolycol;

  FILE *mapfp;
  float marg[4];
  int i;

  int flg=0;

  char *stmestr=NULL;
  char *etmestr=NULL;
  char *sdtestr=NULL;
  char *edtestr=NULL;
  char *exstr=NULL;

  double sdte=-1;
  double edte=-1;

  double ssec=-1; /* specified start time */
  double esec=-1; /* end time */
  double exsec=0;

  int yr,mo,dy,hr,mt;
  double sc;
  int yrsec;
  double tval;
  float tme_shft;
  int noigrf=0;
  double tme;
  float decyear;

  float grdlat=10;
  float grdlon=15;

  float igrdlat=10;
  float igrdlon=15;

  unsigned char grdtop=0;
  unsigned char igrdtop=0;

  unsigned char vkeyflg=0;
  unsigned char xkeyflg=0;
  unsigned char pkeyflg=0;

  unsigned char vecflg=0;

  unsigned char fitflg=0;
  unsigned char mrgflg=0;
  unsigned char rawflg=0;
  unsigned char modflg=0;
  unsigned char ctrflg=0;
  unsigned char hmbflg=0;
  unsigned char fovflg=0;
  unsigned char gfovflg=0;
  unsigned char nopad=0;
  unsigned char ffovflg=0;

  unsigned char polyflg=0;
  unsigned char fpolyflg=0;
  unsigned char maxminflg=0;

  unsigned char excflg=0;

  unsigned char pwrflg=0;
  unsigned char wdtflg=0;

  unsigned char tlblflg=0;
  unsigned char modnflg=0;
  unsigned char imfflg=0;
  unsigned char potflg=0;
  unsigned char extflg=0;
  unsigned char logoflg=0;
  unsigned char srcflg=0;
  unsigned char tmeflg=0;

  unsigned char maxflg=0;
  unsigned char minflg=0;
  unsigned char avgflg=0;

  unsigned char avflg=0;
  int aval=0;

  unsigned char celflg=0;
  int cprm=0;

  double cmax=70000;
  double pmax=30;
  double wmax=500;
  double vmax=1000;
  int degfree;
  int degfree_dat;

  float vsf=2.0;
  float vradius=2.0;

  unsigned char poleflg=0;

  unsigned char frmflg=0;
  unsigned char ovrflg=0;

  float lnewdt=0.5;

  char txt[256];
  char tsfx[16];

  struct PlotDash *cdash=NULL;

  char *dfpath=".";
  char *fpath=NULL;
  struct stat sb={0};   /* Needed for dir check */
  int fpath_error;    /* Error code for dir check */

  int chisham=0;

  int farg;

  /* function pointers for file reading/writing (old and new) */
  int (*Map_Read)(FILE *, struct CnvMapData *, struct GridData *);
  double (*MLTCnv)(int, int, double);

  rgrid=GridMake();
  rgridavg=GridMake();
  rgridmrg=GridMake();
  rcmap=CnvMapMake();

  pgrid=CnvGridMake();
  vgrid=CnvGridMake();

  envstr=getenv("SD_RADAR");
  if (envstr==NULL) {
    fprintf(stderr,"Environment variable 'SD_RADAR' must be defined.\n");
    exit(-1);
  }

  fp=fopen(envstr,"r");

  if (fp==NULL) {
    fprintf(stderr,"Could not locate radar information file.\n");
    exit(-1);
  }

  network=RadarLoad(fp);
  fclose(fp);
  if (network==NULL) {
    fprintf(stderr,"Failed to read radar information.\n");
    exit(-1);
  }

  envstr=getenv("SD_HDWPATH");
  if (envstr==NULL) {
    fprintf(stderr,"Environment variable 'SD_HDWPATH' must be defined.\n");
    exit(-1);
  }

  RadarLoadHardware(envstr,network);

  envstr=getenv("MAPDATA");

  mapfp=fopen(envstr,"r");
  map=MapFread(mapfp);
  fclose(mapfp);

  envstr=getenv("BNDDATA");
  mapfp=fopen(envstr,"r");
  bnd=MapBndFread(mapfp);
  fclose(mapfp);

  cdash=PlotMakeDashString("12 6");

  for (i=0;i<256;i++) gry[i]=i;

  bgcol=PlotColor(0xff,0xff,0xff,0xff);
  txtcol=PlotColor(0x00,0x00,0x00,0xff);
  redcol=PlotColor(0xff,0x00,0x00,0xff);

  grdcol=PlotColor(0xc0,0xc0,0xc0,0xff);
  igrdcol=PlotColor(0xc0,0xc0,0xc0,0xff);
  cstcol=PlotColor(0xa0,0xa0,0xa0,0xff);
  bndcol=PlotColor(0x80,0x80,0x80,0xff);
  lndcol=PlotColor(0xff,0xff,0xf0,0xff);
  seacol=PlotColor(0xe0,0xf0,0xff,0xff);
  trmcol=PlotColor(0xc0,0xc0,0xc0,0xff);
  ftrmcol=PlotColor(0xe0,0xe0,0xe0,0xff);

  tmkcol=PlotColor(0x00,0x00,0x00,0xff);

  veccol=PlotColor(0x00,0x00,0x00,0xff);
  ctrcol=PlotColor(0x00,0x00,0x00,0xff);
  polycol=PlotColor(0x00,0x80,0x00,0xff);
  fpolycol=PlotColor(0xc0,0xc0,0xc0,0xff);

  hmbcol=PlotColor(0x00,0x80,0x00,0xff);
  fovcol=PlotColor(0x00,0x00,0x00,0xff);
  ffovcol=PlotColor(0xc0,0xc0,0xc0,0xff);

  OptionAdd(&opt,"-help",'x',&help);
  OptionAdd(&opt,"-option",'x',&option);
  OptionAdd(&opt,"-version",'x',&version);

  OptionAdd(&opt,"old",'x',&old);
  OptionAdd(&opt,"cf",'t',&cfname);

#ifdef _XLIB_
  OptionAdd(&opt,"x",'x',&xd);
  OptionAdd(&opt,"display",'t',&display_name);
  OptionAdd(&opt,"xoff",'i',&xdoff);
  OptionAdd(&opt,"yoff",'i',&ydoff);
  OptionAdd(&opt,"delay",'f',&delay);
#endif

  OptionAdd(&opt,"ppm",'x',&ppmflg);
  OptionAdd(&opt,"ppmx",'x',&ppmxflg);
  OptionAdd(&opt,"xml",'x',&xmlflg);
  OptionAdd(&opt,"png",'x',&pngflg);
  OptionAdd(&opt,"ps",'x',&psflg);

  OptionAdd(&opt,"path",'t',&fpath);
  OptionAdd(&opt,"tn",'x',&tnflg);
  OptionAdd(&opt,"dn",'x',&dnflg);
  OptionAdd(&opt,"mn",'x',&mnflg);

  OptionAdd(&opt,"stdout",'x',&stdioflg);

  OptionAdd(&opt,"xp",'f',&xpoff);
  OptionAdd(&opt,"yp",'f',&ypoff);
  OptionAdd(&opt,"wdt",'f',&wdt);
  OptionAdd(&opt,"hgt",'f',&hgt);
  OptionAdd(&opt,"pad",'f',&pad);
  OptionAdd(&opt,"lnewdt",'f',&lnewdt);

  OptionAdd(&opt,"st",'t',&stmestr);
  OptionAdd(&opt,"et",'t',&etmestr);
  OptionAdd(&opt,"sd",'t',&sdtestr);
  OptionAdd(&opt,"ed",'t',&edtestr);
  OptionAdd(&opt,"ex",'t',&exstr);

  OptionAdd(&opt,"t",'t',&stmestr);
  OptionAdd(&opt,"d",'t',&sdtestr);

  OptionAdd(&opt,"bgcol",'t',&bgcol_txt);
  OptionAdd(&opt,"txtcol",'t',&txtcol_txt);
  OptionAdd(&opt,"vkey",'t',&vkey_fname);
  OptionAdd(&opt,"vkey_path",'t',&vkey_path);
  OptionAdd(&opt,"xkey",'t',&xkey_fname);
  OptionAdd(&opt,"xkey_path",'t',&xkey_path);
  OptionAdd(&opt,"pkey",'t',&pkey_fname);
  OptionAdd(&opt,"pkey_path",'t',&pkey_path);

  OptionAdd(&opt,"square",'x',&sqflg);

  OptionAdd(&opt,"ortho",'x',&ortho);
  OptionAdd(&opt,"lat",'f',&lat);
  OptionAdd(&opt,"lon",'f',&lon);
  OptionAdd(&opt,"latmin",'f',&latmin);
  OptionAdd(&opt,"sf",'f',&sf);
  OptionAdd(&opt,"mag",'x',&magflg);
  OptionAdd(&opt,"old_aacgm",'x',&old_aacgm);
  OptionAdd(&opt,"rotate",'x',&rotflg);
  OptionAdd(&opt,"flip",'x',&flip);

  OptionAdd(&opt,"coast",'x',&mapflg);
  OptionAdd(&opt,"fcoast",'x',&fmapflg);
  OptionAdd(&opt,"bnd",'x',&bndflg);
  OptionAdd(&opt,"grd",'x',&grdflg);
  OptionAdd(&opt,"grdlat",'f',&grdlat);
  OptionAdd(&opt,"grdlon",'f',&grdlon);
  OptionAdd(&opt,"igrd",'x',&igrdflg);
  OptionAdd(&opt,"igrdlat",'f',&igrdlat);
  OptionAdd(&opt,"igrdlon",'f',&igrdlon);
  OptionAdd(&opt,"grdontop",'x',&grdtop);
  OptionAdd(&opt,"igrdontop",'x',&igrdtop);

  OptionAdd(&opt,"tmk",'x',&tmkflg);

  OptionAdd(&opt,"tmtick",'i',&tmtick);
  OptionAdd(&opt,"lst",'x',&lstflg);

  OptionAdd(&opt,"term",'x',&trmflg);
  OptionAdd(&opt,"fterm",'x',&ftrmflg);

  OptionAdd(&opt,"grdcol",'t',&grdcol_txt);
  OptionAdd(&opt,"igrdcol",'t',&igrdcol_txt);
  OptionAdd(&opt,"cstcol",'t',&cstcol_txt);
  OptionAdd(&opt,"bndcol",'t',&bndcol_txt);
  OptionAdd(&opt,"lndcol",'t',&lndcol_txt);
  OptionAdd(&opt,"seacol",'t',&seacol_txt);
  OptionAdd(&opt,"trmcol",'t',&trmcol_txt);
  OptionAdd(&opt,"ftrmcol",'t',&ftrmcol_txt);

  OptionAdd(&opt,"tmkcol",'t',&tmkcol_txt);

  OptionAdd(&opt,"veccol",'t',&veccol_txt);
  OptionAdd(&opt,"ctrcol",'t',&ctrcol_txt);
  OptionAdd(&opt,"polycol",'t',&polycol_txt);
  OptionAdd(&opt,"fpolycol",'t',&fpolycol_txt);
  OptionAdd(&opt,"hmbcol",'t',&hmbcol_txt);
  OptionAdd(&opt,"fovcol",'t',&fovcol_txt);
  OptionAdd(&opt,"ffovcol",'t',&ffovcol_txt);

  OptionAdd(&opt,"fit",'x',&fitflg);
  OptionAdd(&opt,"mrg",'x',&mrgflg);
  OptionAdd(&opt,"raw",'x',&rawflg);
  OptionAdd(&opt,"mod",'x',&modflg);
  OptionAdd(&opt,"nopad",'x',&nopad);
  OptionAdd(&opt,"ctr",'x',&ctrflg);
  OptionAdd(&opt,"poly",'x',&polyflg);
  OptionAdd(&opt,"fpoly",'x',&fpolyflg);
  OptionAdd(&opt,"maxmin",'x',&maxminflg);
  OptionAdd(&opt,"hmb",'x',&hmbflg);
  OptionAdd(&opt,"fov",'x',&fovflg);
  OptionAdd(&opt,"ffov",'x',&ffovflg);
  OptionAdd(&opt,"gfov",'x',&gfovflg);
  OptionAdd(&opt,"exc",'x',&excflg);

  OptionAdd(&opt,"pwr",'x',&pwrflg);
  OptionAdd(&opt,"swd",'x',&wdtflg);

  OptionAdd(&opt,"avg",'x',&avgflg);
  OptionAdd(&opt,"max",'x',&maxflg);
  OptionAdd(&opt,"min",'x',&minflg);

  OptionAdd(&opt,"vkeyp",'x',&vkeyflg);
  OptionAdd(&opt,"xkeyp",'x',&xkeyflg);
  OptionAdd(&opt,"pkeyp",'x',&pkeyflg);

  OptionAdd(&opt,"vecp",'x',&vecflg);
  OptionAdd(&opt,"vsf",'f',&vsf);
  OptionAdd(&opt,"vrad",'f',&vradius);

  OptionAdd(&opt,"tmlbl",'x',&tlblflg);
  OptionAdd(&opt,"modn",'x',&modnflg);
  OptionAdd(&opt,"imf",'x',&imfflg);
  OptionAdd(&opt,"pot",'x',&potflg);

  OptionAdd(&opt,"extra",'x',&extflg);
  OptionAdd(&opt,"source",'x',&srcflg);
  OptionAdd(&opt,"logo",'x',&logoflg);
  OptionAdd(&opt,"time",'x',&tmeflg);

  OptionAdd(&opt,"frame",'x',&frmflg);
  OptionAdd(&opt,"over",'x',&ovrflg);

  OptionAdd(&opt,"cmax",'d',&cmax);
  OptionAdd(&opt,"vmax",'d',&vmax);
  OptionAdd(&opt,"pmax",'d',&pmax);
  OptionAdd(&opt,"wmax",'d',&wmax);

  OptionAdd(&opt,"def",'x',&defflg);

  OptionAdd(&opt,"chisham",'x',&chisham); /* Data mapped using Chisham virtual height model */

  arg=OptionProcess(1,argc,argv,&opt,rst_opterr);

  if (arg==-1) {
    exit(-1);
  }

  if (cfname !=NULL) { /* load the configuration file */
    do {
      fp=fopen(cfname,"r");
      if (fp==NULL) break;
      free(cfname);
      cfname=NULL;
      optf=OptionProcessFile(fp);
      if (optf !=NULL) {
        farg=OptionProcess(0,optf->argc,optf->argv,&opt,rst_opterr);
        if (farg==-1) {
          fclose(fp);
          OptionFreeFile(optf);
          exit(-1);
        }
        OptionFreeFile(optf);
       }
       fclose(fp);
    } while (cfname !=NULL);
  }

  if (help==1) {
    OptionPrintInfo(stdout,hlpstr);
    exit(0);
  }

  if (option==1) {
    OptionDump(stdout,&opt);
    exit(0);
  }

  if (version==1) {
    OptionVersion(stdout);
    exit(0);
  }

  if (arg==argc) {
    OptionPrintInfo(stderr,errstr);
    exit(-1);
  }

  fname=argv[arg];

  if (old) {
    if (argc-arg>1) {
      fp=fopen(argv[arg+1],"r");
      if (fp !=NULL) {
         oinx=RfileLoadIndex(fp);
         fclose(fp);
      }
    }
  } else {
     if (argc-arg>1) {
      fp=fopen(argv[arg+1],"r");
      if (fp !=NULL) {
         inx=CnvMapIndexFload(fp);
         fclose(fp);
      }
    }
  }

  if (defflg) { /* set default plot */
    magflg=1;
    rotflg=1;
    fitflg=1;
    ctrflg=1;
    imfflg=1;
    potflg=1;
    hmbflg=1;
    modnflg=1;
    tmkflg=1;
    tlblflg=1;
    vkeyflg=1;
    vecflg=1;
    tmeflg=1;
  }

  if (exstr !=NULL) exsec=strtime(exstr);
  if (stmestr !=NULL) ssec=strtime(stmestr);
  if (etmestr !=NULL) esec=strtime(etmestr);
  if (sdtestr !=NULL) sdte=strdate(sdtestr);
  if (edtestr !=NULL) edte=strdate(edtestr);

  fp=fopen(fname,"r");

  if (fp==NULL) {
    fprintf(stderr,"Error opening map file: %s\n",fname);
    exit(-1);
  }

  if (delay == 0){
      fprintf(stderr, "Click to view next plot. Ctrl+c to exit. Use -delay option to cycle through all frames sequentially.\n");
  }


  if (magflg && old_aacgm) magflg = 2; /* set to 2 for old AACGM */

  /* set function pointer to compute MLT or MLT_v2 */
  if (old_aacgm) MLTCnv = &MLTConvertYrsec;
  else           MLTCnv = &MLTConvertYrsec_v2;

  /* set function pointer to read/write old or new */
  if (old) Map_Read  = &OldCnvMapFread;
  else     Map_Read  = &CnvMapFread;
  s = (*Map_Read)(fp,rcmap,rgrid);

  if (s !=-1) {
    if (ssec==-1) ssec=((int) rcmap->st_time % (24*3600));
    if (sdte==-1) ssec+=rcmap->st_time - ((int) rcmap->st_time % (24*3600));
    else ssec+=sdte;
    if (esec !=-1) {
      if (edte==-1) esec+=rcmap->st_time - ((int) rcmap->st_time % (24*3600));
      else esec+=edte;
    }
    if (exsec !=0) esec=ssec+exsec;
  }
  TimeEpochToYMDHMS(ssec,&yr,&mo,&dy,&hr,&mt,&sc);
  if (rcmap->st_time<ssec) {
    if (old) s = OldCnvMapFseek(fp,yr,mo,dy,hr,mt,(int) sc,oinx,NULL);
    else     s =    CnvMapFseek(fp,yr,mo,dy,hr,mt,(int) sc,NULL,inx);
    s = (*Map_Read)(fp,rcmap,rgrid);
  }

  noigrf = rcmap->noigrf;
  if (!noigrf)    IGRF_SetDateTime(yr,mo,dy,hr,mt,(int)sc);
  if (!old_aacgm) AACGM_v2_SetDateTime(yr,mo,dy,hr,mt,(int)sc); /* required */

  if (!sqflg) clip=MapCircleClip(10);
  else clip=MapSquareClip();

  if (lat>90) lat=90*rcmap->hemisphere;
  if ((fovflg || ffovflg) && !gfovflg) {
    fov=make_grid_fov(rgrid->st_time,network,chisham,old_aacgm);
    if (!magflg) {
      if (old_aacgm) MapModify(fov,AACGMtransform,&flg);
      else           MapModify(fov,AACGM_v2_transform,&flg);
    }
  }

  if (grdflg) grd=make_grid(grdlon,grdlat,0);
  if (igrdflg) igrd=make_grid(igrdlon,igrdlat,0);

  if (tmtick<1) tmtick=1;
  if (tmtick>6) tmtick=6;

  if (tmkflg) tmk=make_grid(30*tmtick,10,0);

  if (magflg) {
    if (old_aacgm) {
      MapModify(map,AACGMtransform,NULL);
      MapModify(bnd,AACGMtransform,NULL);
    } else {
      MapModify(map,AACGM_v2_transform,NULL);
      MapModify(bnd,AACGM_v2_transform,NULL);
    }
    if (igrdflg) {
      if (old_aacgm) MapModify(igrd,AACGMtransform,NULL);
      else           MapModify(igrd,AACGM_v2_transform,NULL);
    }
  } else {
    if (igrdflg) {
      if (old_aacgm) MapModify(igrd,AACGMtransform,marg);
      else           MapModify(igrd,AACGM_v2_transform,marg);
    }
  }

  if ((lat<0) && (latmin>0)) latmin=-latmin;
  if ((lat>0) && (latmin<0)) latmin=-latmin;

  if ((defflg) && (rcmap->hemisphere==-1)) flip=1;

  marg[0]=lat;
  marg[1]=0;
  if (ortho) marg[2]=sf;
  else marg[2]=1.25*0.5*sf*90.0/(90-fabs(latmin));
  marg[3]=flip;

  tfunc=MapStereographic;
  if (ortho) tfunc=MapOrthographic;

  strcpy(tsfx,"LT");
  if (magflg) strcpy(tsfx,"MLT");
  else if (lstflg) strcpy(tsfx,"LST");

  if (lat==90) poleflg=1;
  if (lat==-90) poleflg=1;

 if (poleflg) {
    if (mapflg || fmapflg) {
      nmap=MapTransform(map,2*sizeof(float),PolygonXYbbox, tfunc,marg);
      pmap=PolygonClip(clip,nmap);
      PolygonFree(map);
      PolygonFree(nmap);
    }
    if (bndflg) {
       nbnd=MapTransform(bnd,2*sizeof(float),PolygonXYbbox, tfunc,marg);
       pbnd=PolygonClip(clip,nbnd);
       PolygonFree(bnd);
       PolygonFree(nbnd);
    }
    if (grdflg) {
       ngrd=MapTransform(grd,2*sizeof(float),PolygonXYbbox, tfunc,marg);
       pgrd=PolygonClip(clip,ngrd);
       PolygonFree(grd);
       PolygonFree(ngrd);
    }
    if (igrdflg) {
       nigrd=MapTransform(igrd,2*sizeof(float),PolygonXYbbox, tfunc,marg);
       pigrd=PolygonClip(clip,nigrd);
       PolygonFree(igrd);
       PolygonFree(nigrd);
    }
    if ((fovflg || ffovflg) && !gfovflg) {
       nfov=MapTransform(fov,2*sizeof(float),PolygonXYbbox, tfunc,marg);
       pfov=PolygonClip(clip,nfov);
       PolygonFree(fov);
       PolygonFree(nfov);
    }
    if (tmkflg) {
       ntmk=MapTransform(tmk,2*sizeof(float),PolygonXYbbox, tfunc,marg);
       ptmk=PolygonClip(clip,ntmk);
       PolygonFree(tmk);
       PolygonFree(ntmk);
    }
  }

  if (bgcol_txt !=NULL) bgcol=PlotColorStringRGBA(bgcol_txt);
  if (txtcol_txt !=NULL) txtcol=PlotColorStringRGBA(txtcol_txt);

  if (grdcol_txt !=NULL) grdcol=PlotColorStringRGBA(grdcol_txt);
  if (igrdcol_txt !=NULL) igrdcol=PlotColorStringRGBA(igrdcol_txt);
  if (cstcol_txt !=NULL) cstcol=PlotColorStringRGBA(cstcol_txt);
  if (bndcol_txt !=NULL) bndcol=PlotColorStringRGBA(bndcol_txt);
  if (lndcol_txt !=NULL) lndcol=PlotColorStringRGBA(lndcol_txt);
  if (seacol_txt !=NULL) seacol=PlotColorStringRGBA(seacol_txt);
  if (trmcol_txt !=NULL) seacol=PlotColorStringRGBA(trmcol_txt);
  if (trmcol_txt !=NULL) trmcol=PlotColorStringRGBA(trmcol_txt);
  if (ftrmcol_txt !=NULL) ftrmcol=PlotColorStringRGBA(ftrmcol_txt);

  if (tmkcol_txt !=NULL) tmkcol=PlotColorStringRGBA(tmkcol_txt);

  if (veccol_txt !=NULL) veccol=PlotColorStringRGBA(veccol_txt);
  if (ctrcol_txt !=NULL) ctrcol=PlotColorStringRGBA(ctrcol_txt);
  if (hmbcol_txt !=NULL) hmbcol=PlotColorStringRGBA(hmbcol_txt);
  if (polycol_txt !=NULL) polycol=PlotColorStringRGBA(polycol_txt);
  if (fpolycol_txt !=NULL) fpolycol=PlotColorStringRGBA(fpolycol_txt);
  if (fovcol_txt !=NULL) fovcol=PlotColorStringRGBA(fovcol_txt);
  if (ffovcol_txt !=NULL) ffovcol=PlotColorStringRGBA(ffovcol_txt);

  if (vkey_fname !=NULL) {
    if (vkey_path == NULL) vkey_path = getenv("COLOR_TABLE_PATH");
    if (vkey_path != NULL) {
      strcpy(kname, vkey_path);
      len = strlen(vkey_path);
      if (vkey_path[len-1] != '/') strcat(kname, "/");
      strcat(kname, vkey_fname);
    } else {
      fprintf(stderr, "No COLOR_TABLE_PATH set\n");
    }
    keyfp=fopen(kname,"r");
    if (keyfp !=NULL) {
      load_key(keyfp,&vkey);
      fclose(keyfp);
    } else {
      fprintf(stderr, "Velocity color table %s not found\n", kname);
    }
  }
  vkey.max=vmax;
  vkey.defcol=veccol;

  if (pkey_fname !=NULL) {
    if (pkey_path == NULL) pkey_path = getenv("COLOR_TABLE_PATH");
    if (pkey_path != NULL) {
      strcpy(kname, pkey_path);
      len = strlen(pkey_path);
      if (pkey_path[len-1] != '/') strcat(kname, "/");
      strcat(kname, pkey_fname);
    } else {
      fprintf(stderr, "No COLOR_TABLE_PATH set\n");
    }
    keyfp=fopen(kname,"r");
    if (keyfp !=NULL) {
      load_key(keyfp,&pkey);
      fclose(keyfp);
    } else {
      fprintf(stderr, "Polygon color table %s not found\n", kname);
    }
  }

  if (xkey_fname !=NULL) {
    if (xkey_path == NULL) xkey_path = getenv("COLOR_TABLE_PATH");
    if (xkey_path != NULL) {
      strcpy(kname, xkey_path);
      len = strlen(xkey_path);
      if (xkey_path[len-1] != '/') strcat(kname, "/");
      strcat(kname, xkey_fname);
    } else {
      fprintf(stderr, "No COLOR_TABLE_PATH set\n");
    }
    keyfp=fopen(kname,"r");
    if (keyfp !=NULL) {
      load_key(keyfp,&xkey);
      fclose(keyfp);
    } else {
      fprintf(stderr, "Extra color table %s not found\n", kname);
    }
  }

  pkey.max=cmax;
  pkey.min=-cmax;
  pkey.defcol=fpolycol;

  if (pwrflg) xkey.max=pmax;
  else xkey.max=wmax;

  if (pwrflg || wdtflg) {
     celflg=1;
     if (pwrflg) cprm=0;
     else cprm=2;
  }

  if (avgflg || maxflg || minflg) {
     avflg=1;
     if (maxflg==1) aval=1;
     if (minflg==1) aval=4;
  }

  if ((wdt==0) || (hgt==0)) {
    fprintf(stderr,"invalid plot size.\n");
    exit(-1);
  }

  if (pad==-1) {
    if (tlblflg) pad=22;
    if (wdt>400) {
       if (tlblflg==0) pad=12;
       else pad=20;
       apad=30;
    } else pad=6;
  }

  if (wdt<400) khgt=80*wdt/320;

  imfr=wdt/16;
  imfx=wdt-imfr-16;
  imfy=imfr+apad;

  fntdbfname=getenv("FONTDB");
  fontfp=fopen(fntdbfname,"r");
  if (fontfp !=NULL) {
   fontdb=FrameBufferFontDBLoad(fontfp);
   fclose(fontfp);
  }

  if (fontdb==NULL) {
   fprintf(stderr,"Could not load fonts.\n");
   exit(-1);
  }

  /* now determine our output type */

  if (psflg) pflg=1;
  if (xmlflg) gflg=1;
  if (ppmflg) gflg=1;
  if (ppmxflg) gflg=1;
  if (pngflg) gflg=1;

#ifdef _XLIB_
   if (xd !=0) {
     pflg=0;
     gflg=1;
   }
#endif

  if (pflg) gflg=0;

  if ((!gflg) && (!pflg)) pflg=1;

  plot=PlotMake();
  splot=SplotMake();
  SplotSetPlot(plot,splot);

  if (gflg) SplotSetFrameBuffer(splot,&img,fontdb,NULL,NULL);
  if (pflg) {
    psdata=PostScriptMake();
    PostScriptSetText(psdata,stream,stdout);
    SplotSetPostScript(splot,psdata,0,xpoff,ypoff);
  }

  sfx=fsfx[0];
  if (gflg) {
    if (xmlflg) sfx=fsfx[0];
    else if (ppmflg) sfx=fsfx[1];
    else if (ppmxflg) sfx=fsfx[2];
    else sfx=fsfx[3];
  }
  if (pflg) sfx=fsfx[4];

#ifdef _XLIB_
  if (xd !=0) {
    dp=XwinOpenDisplay(display_name,&xdf);

    if (dp==NULL) {
      fprintf(stderr,"Could not open display.\n");
      exit(-1);
    }

    if (xdoff==-1) xdoff=(dp->wdt-wdt)/2;
    if (ydoff==-1) ydoff=(dp->hgt-hgt)/2;

    win=XwinMakeWindow(xdoff,ydoff,wdt,hgt,0, dp,wname,
                       wname,argv[0],wname,argc,argv,&xdf);
    if (win==NULL) {
      fprintf(stderr,"Could not create window.\n");
      exit(-1);
    }
    XwinShowWindow(win);
  }
  #endif

  if (fpath==NULL) {
    fpath=dfpath;
  } else {
    /* If the output path is set, test to make sure it exists */
    fpath_error=stat(fpath, &sb);
    if (fpath_error==-1) {
        /* In the future this can be added with reference to
           if (ENOENT == errno) . That's when errno is enabled */
        fprintf(stderr,"Error: Path %s does not exist\n",fpath);
        exit(-2);
    } else {
        /* Test if the object is a directory or other file */
        if (!S_ISDIR(sb.st_mode)) {
            fprintf(stderr,"Error: Path %s exists, but it is not a directory\n",fpath);
            exit(-3);
        }
    }
  }
  do {
    tme = (rcmap->st_time + rcmap->ed_time)/2.;
    TimeEpochToYMDHMS(tme,&yr,&mo,&dy,&hr,&mt,&sc);
    yrsec = TimeYMDHMSToYrsec(yr,mo,dy,hr,mt,(int)sc);
    decyear = yr + (float)yrsec/TimeYMDHMSToYrsec(yr,12,31,23,59,59);

    if (mnflg) tval=(rcmap->st_time+rcmap->ed_time)/2;
    else tval=rcmap->st_time;
    TimeEpochToYMDHMS(tval,&yr,&mo,&dy,&hr,&mt,&sc);
    yrsec=TimeYMDHMSToYrsec(yr,mo,dy,hr,mt,sc);

    if (stdioflg) {
      sprintf(filename,"%.4d%.2d%.2d.%.2d%.2d.%.2d.rp",
                       yr,mo,dy,hr,mt,(int) sc);
      if (pflg) PostScriptSetText(psdata,stream,stdout);
    } else {
      fprintf(stderr,"%d-%d-%d %d:%d:%d\n",dy,mo,yr,hr,mt,(int) sc);
      if (tnflg) sprintf(filename,"%s/%.2d%.2d.%.2d.%s",
                       fpath,hr,mt,(int) sc,sfx);
      else if (dnflg) sprintf(filename,"%s/%.4d%.2d%.2d.%.2d%.2d.%.2d.%s",
                       fpath,yr,mo,dy,hr,mt,(int) sc,sfx);
      else sprintf(filename,"%s/%.4d.%s",fpath,cnt,sfx);

      if (pflg) {
        outfp=fopen(filename,"w");
        PostScriptSetText(psdata,stream,outfp);
      }
    }

    if (mrgflg) GridMerge(rgrid,rgridmrg);
    if (avflg) GridAverage(rgrid,rgridavg,aval+cprm*(aval !=0));

    if ((fovflg || ffovflg) && gfovflg) {
      fov=make_grid_fov_data(rgrid,network,chisham,old_aacgm);
      if (!magflg) {
        if (old_aacgm) MapModify(fov,AACGMtransform,&flg);
        else           MapModify(fov,AACGM_v2_transform,&flg);
      }
      if (poleflg) {
        marg[0]=lat;
        marg[1]=0;
        if (ortho) marg[2]=sf;
        else marg[2]=1.25*0.5*sf*90.0/(90-fabs(latmin));
        marg[3]=flip;
        nfov=MapTransform(fov,2*sizeof(float),PolygonXYbbox, tfunc,marg);
        pfov=PolygonClip(clip,nfov);
        PolygonFree(fov);
        PolygonFree(nfov);
      }
    }

    /* do plotting here */
    if (rcmap->num_coef !=0) {
      make_pgrid(rcmap->latmin,pgrid);
      make_vgrid(rgrid,vgrid);
      CnvMapSolve(rcmap,pgrid,decyear,old_aacgm);
      CnvMapSolve(rcmap,vgrid,decyear,old_aacgm);
      zbuffer=render_map(pgrid,&zwdt,&zhgt);
      ctr=Contour(zbuffer,contour_DOUBLE,zwdt,zhgt,cnum,cval,3,1,1,0x04);
      free(zbuffer);
    }
    if (hmbflg) hmb=make_hmb(rcmap);
    if ((hmbflg) && (!magflg)) {
      if (old_aacgm) MapModify(hmb,AACGMtransform,&flg);
      else           MapModify(hmb,AACGM_v2_transform,&flg);
    }

    if (trmflg || ftrmflg) {
      if (lat>0) trm=SZATerminator(yr,mo,dy,hr,mt,sc,1,magflg, 1.0,90.0);
      if (lat<0) trm=SZATerminator(yr,mo,dy,hr,mt,sc,-1,magflg, 1.0,90.0);
    }

    if (magflg) tme_shft=-(*MLTCnv)(yr,yrsec,0.0)*15.0;
    else {
      double eqt,LsoT,LT,Hangle;
      if (lstflg) {
        /*dec=SZASolarDec(yr,mo,dy,hr,mt,sc);*/
        eqt=SZAEqOfTime(yr,mo,dy,hr,mt,sc);
        LsoT=(hr*3600+mt*60+sc)+eqt;
        Hangle=15*(LsoT/3600);
        tme_shft=-Hangle;
      } else {
        LT=(hr*3600+mt*60+sc);
        Hangle=15*(LT/3600);
        tme_shft=-Hangle;
      }
    }
  if (lat<0) tme_shft+=180.0;
  if (rotflg) marg[1]=lon+tme_shft;
  else marg[1]=lon;
    if (poleflg) {
      if ((rotflg) && (flip)) marg[1]=-lon-tme_shft;
      if (pmap !=NULL)
        rmap=MapTransform(pmap,2*sizeof(float),PolygonXYbbox,rotate,marg);
      if (pbnd !=NULL)
        rbnd=MapTransform(pbnd,2*sizeof(float),PolygonXYbbox,rotate,marg);
      if (pgrd !=NULL)
        rgrd=MapTransform(pgrd,2*sizeof(float),PolygonXYbbox,rotate,marg);
      if (pigrd !=NULL)
       rigrd=MapTransform(pigrd,2*sizeof(float),PolygonXYbbox,rotate,marg);
      if (pfov !=NULL) {
        rfov=MapTransform(pfov,2*sizeof(float),PolygonXYbbox,rotate,marg);
        if (gfovflg) PolygonFree(pfov);
      }
      if (ptmk !=NULL) {
        if (rotflg) marg[1]=0;
        else marg[1]=lon-tme_shft;
        rtmk=MapTransform(ptmk,2*sizeof(float),PolygonXYbbox,rotate,marg);
        if (rotflg) marg[1]=lon+tme_shft;
        else marg[1]=lon;
      }
      if ((rotflg) && (flip)) marg[1]=lon+tme_shft;
    } else {
      if (mapflg || fmapflg) {
        nmap=MapTransform(map,2*sizeof(float),PolygonXYbbox, tfunc,marg);
        rmap=PolygonClip(clip,nmap);
        PolygonFree(nmap);
      }
      if (bndflg) {
        nbnd=MapTransform(bnd,2*sizeof(float),PolygonXYbbox, tfunc,marg);
        rbnd=PolygonClip(clip,nbnd);
        PolygonFree(nbnd);
      }
      if (grdflg) {
        ngrd=MapTransform(grd,2*sizeof(float),PolygonXYbbox, tfunc,marg);
        rgrd=PolygonClip(clip,ngrd);
        PolygonFree(ngrd);
      }
      if (igrdflg) {
        nigrd=MapTransform(igrd,2*sizeof(float),PolygonXYbbox, tfunc,marg);
        rigrd=PolygonClip(clip,nigrd);
        PolygonFree(nigrd);
      }
      if (fovflg || ffovflg) {
        nfov=MapTransform(fov,2*sizeof(float),PolygonXYbbox, tfunc,marg);
        rfov=PolygonClip(clip,nfov);
        PolygonFree(nfov);
      }
      if (tmkflg) {
        if (rotflg) marg[1]=0;
        else marg[1]=lon-tme_shft;
        ntmk=MapTransform(tmk,2*sizeof(float),PolygonXYbbox, tfunc,marg);
        rtmk=PolygonClip(clip,ntmk);
        PolygonFree(ntmk);
        if (rotflg) marg[1]=lon+tme_shft;
        else marg[1]=lon;
      }
    }

    ContourModify(cnum,ctr,contour_convert,&rcmap->latmin);
    if (!magflg) {
      if (old_aacgm) ContourModify(cnum,ctr,AACGMtransform,&flg);
      else           ContourModify(cnum,ctr,AACGM_v2_transform,&flg);
    }

    nctr=ContourTransform(cnum,ctr,tfunc,marg);

    if (hmbflg) {
       nhmb=MapTransform(hmb,2*sizeof(float),PolygonXYbbox, tfunc,marg);
       phmb=PolygonClip(clip,nhmb);
       PolygonFree(nhmb);
       PolygonFree(hmb);
       hmb=NULL;
       nhmb=NULL;
    }

    if (trmflg || ftrmflg) {
       ntrm=MapTransform(trm,2*sizeof(float),PolygonXYbbox, tfunc,marg);
       ptrm=PolygonClip(clip,ntrm);
       PolygonFree(ntrm);
       PolygonFree(trm);
       trm=NULL;
       ntrm=NULL;
    }

    PlotDocumentStart(plot,filename,NULL,wdt,hgt,24);
    PlotPlotStart(plot,filename,wdt,hgt,24);

    if (!ovrflg) PlotRectangle(plot,NULL,0,0,wdt,hgt,1,bgcol,0x0f,0,NULL);
    if (!sqflg) circle_clip(plot,wdt/2,hgt/2,wdt/2-pad,hgt/2-pad);
    else square_clip(plot,pad,pad,wdt-2*pad,hgt-2*pad);

    if (fmapflg) {
      if (!sqflg) PlotEllipse(plot,NULL,wdt/2,hgt/2,wdt/2-pad,hgt/2-pad,
                 1,seacol,0x0f,0,NULL);
      else PlotRectangle(plot,NULL,pad,pad,wdt-2*pad,hgt-2*pad,
                 1,seacol,0x0f,0,NULL);
    }

    if ((grdflg) && (grdtop==0)) {
       MapPlotPolygon(plot,NULL,pad,pad,wdt-2*pad,hgt-2*pad,0,
                                grdcol,0x0f,0.5,NULL, rgrd,1);
    }

    if ((igrdflg) && (igrdtop==0)) {
       MapPlotPolygon(plot,NULL,pad,pad,wdt-2*pad,hgt-2*pad,0,
                                igrdcol,0x0f,0.5,NULL, rigrd,1);
    }

    if (fmapflg) {
      MapPlotPolygon(plot,NULL,pad,pad,wdt-2*pad,hgt-2*pad,
                     1,lndcol,0x0f,0,NULL,rmap,1);

      MapPlotPolygon(plot,NULL,pad,pad,wdt-2*pad,hgt-2*pad,
                     1,lndcol,0x0f,0,NULL,rmap,3);

      MapPlotPolygon(plot,NULL,pad,pad,wdt-2*pad,hgt-2*pad,
                     1,seacol,0x0f,0,NULL,rmap,0);
    }

    if (ftrmflg)
       MapPlotPolygon(plot,NULL,pad,pad,wdt-2*pad,hgt-2*pad,1,
                               ftrmcol,0x0f,0.5,NULL, ptrm,1);

    if (ffovflg) MapPlotPolygon(plot,NULL,pad,pad,wdt-2*pad,hgt-2*pad,1,
			       ffovcol,0x0f,0.5,NULL, rfov,1);

    if ((fpolyflg) && (rcmap->num_coef !=0)) {
      for (i=0;i<cnum/2;i++) {
        fpolycol=sgn_color(cval[i],&pkey);

        GrplotRawContourPolygon(plot,nctr[i],pad,pad,wdt-2*pad,hgt-2*pad,
                              0.1,0.5, fpolycol,0x0f,1,0,NULL);
      }

      for (i=cnum/2;i<cnum;i++) {
        fpolycol=sgn_color(cval[i],&pkey);

        GrplotRawContourPolygon(plot,nctr[i],pad,pad,wdt-2*pad,hgt-2*pad,
                              0.1,0.5, fpolycol,0x0f, 1,0,NULL);
      }
    }

    if (celflg) {
      if (avflg)
          plot_grid_cell(plot,rgridavg,rcmap->latmin,magflg,pad,pad,wdt-2*pad,
                         hgt-2*pad,tfunc,marg,mag_color,&xkey,cprm,old_aacgm);
      else
         plot_grid_cell(plot,rgrid,rcmap->latmin,magflg,pad,pad,wdt-2*pad,
                        hgt-2*pad,tfunc,marg,mag_color,&xkey,cprm,old_aacgm);
    }

    if (mapflg) {
       MapPlotPolygon(plot,NULL,pad,pad,wdt-2*pad,hgt-2*pad,0,cstcol,0x0f,
                    lnewdt,NULL, rmap,1);

       MapPlotOpenPolygon(plot,NULL,pad,pad,wdt-2*pad,hgt-2*pad,cstcol,0x0f,
                    lnewdt,NULL, rmap,0);
       MapPlotPolygon(plot,NULL,pad,pad,wdt-2*pad,hgt-2*pad,0,cstcol,0x0f,
                    lnewdt,NULL, rmap,2);
    }

    if (bndflg) MapPlotOpenPolygon(plot,NULL,pad,pad,wdt-2*pad,hgt-2*pad,
                                bndcol,0x0f,lnewdt,NULL, rbnd,-1);

    if (hmbflg) MapPlotPolygon(plot,NULL,pad,pad,wdt-2*pad,hgt-2*pad,0,
                             hmbcol,0x0f,lnewdt,NULL, phmb,1);

    if (fovflg) MapPlotPolygon(plot,NULL,pad,pad,wdt-2*pad,hgt-2*pad,0,
                             fovcol,0x0f,0.5,NULL, rfov,1);

    if (trmflg)
      MapPlotPolygon(plot,NULL,pad,pad,wdt-2*pad,hgt-2*pad,0,
		     trmcol,0x0f,0.5,NULL, ptrm,1);

    if ((grdflg) && (grdtop==1)) {
       MapPlotPolygon(plot,NULL,pad,pad,wdt-2*pad,hgt-2*pad,0,
                                grdcol,0x0f,0.5,NULL, rgrd,1);
    }

    if ((igrdflg) && (igrdtop==1)) {
       MapPlotPolygon(plot,NULL,pad,pad,wdt-2*pad,hgt-2*pad,0,
                                igrdcol,0x0f,0.5,NULL, rigrd,1);
    }

    if (tmkflg) MapPlotPolygon(plot,NULL,pad,pad,wdt-2*pad,hgt-2*pad,0,
                               tmkcol,0x0f,0.5,NULL, rtmk,1);

    if (fitflg)
       plot_fit(plot,vgrid,rcmap->latmin,magflg,pad,pad,wdt-2*pad,hgt-2*pad,
               vsf,vradius,tfunc,marg,mag_color,&vkey,0.5,old_aacgm);

   if (mrgflg) plot_raw(plot,rgridmrg,rcmap->latmin,magflg,
                 pad,pad,wdt-2*pad,hgt-2*pad,
                 vsf,vradius,tfunc,marg,mag_color,&vkey,lnewdt,old_aacgm);

   if (rawflg)
      plot_raw(plot,rgrid,rcmap->latmin,magflg,pad,pad,wdt-2*pad,hgt-2*pad,
               vsf,vradius,tfunc,marg,mag_color,&vkey,lnewdt,old_aacgm);

    if (modflg)
      plot_model(plot,rcmap,rcmap->latmin,magflg,pad,pad,wdt-2*pad,
                  hgt-2*pad,vsf,vradius,tfunc,marg,mag_color,&vkey,lnewdt,
                  old_aacgm, nopad);

    if (excflg)
      plot_excluded(plot,vgrid,rcmap->latmin,magflg,pad,pad,wdt-2*pad,
                   hgt-2*pad,vsf,vradius,tfunc,marg,grdcol,lnewdt,old_aacgm);

    if ((polyflg) && (rcmap->num_coef !=0)) {
      for (i=0;i<cnum/2;i++) {
        GrplotRawContourPolygon(plot,nctr[i],pad,pad, wdt-2*pad,hgt-2*pad,
                                0.1,0.5, polycol,0x0f,0,0,NULL);
      }

      for (i=cnum/2;i<cnum;i++) {
        GrplotRawContourPolygon(plot,nctr[i],pad,pad,wdt-2*pad,hgt-2*pad,
                                0.1,0.5,polycol,0x0f, 0,0,NULL);
      }
    }

    if ((ctrflg) && (rcmap->num_coef !=0)) {
      for (i=0;i<cnum/2;i++) {
        sprintf(txt,"%.2d",(int) cval[i]/1000);
        GrplotRawContour(plot,nctr[i],pad,pad,wdt-2*pad,hgt-2*pad,0.1,0.5,
                20,i,20,strlen(txt),txt,ctrcol,0x0f,lnewdt,
                NULL,"Helvetica",8.0, txtbox,fontdb);
      }

      for (i=cnum/2;i<cnum;i++) {
        sprintf(txt,"%.2d",(int) cval[i]/1000);
        GrplotRawContour(plot,nctr[i],pad,pad,wdt-2*pad,hgt-2*pad,0.1,0.5,
                20,i,20,strlen(txt),txt,ctrcol,0x0f,lnewdt,
                cdash,"Helvetica",8.0, txtbox,fontdb);
      }
    }

    if (maxminflg) plot_maxmin(plot,pgrid,magflg, pad,pad,wdt-2*pad,
                               hgt-2*pad,6.0, tfunc,marg,ctrcol,0x0f,2,NULL,
                               old_aacgm);

    PlotClip(plot,0,NULL,NULL,NULL);

    if (frmflg) {
      if (! sqflg) PlotEllipse(plot,NULL,wdt/2,hgt/2,wdt/2-pad,hgt/2-pad,
                              0,grdcol,0x0f,0.5,NULL);
      else PlotRectangle(plot,NULL,pad,pad,wdt-2*pad,hgt-2*pad,
                              0,grdcol,0x0f,0.5,NULL);
    }
    if (tmeflg) plot_time(plot,5,5,wdt-10,hgt-10,rcmap->st_time,rcmap->ed_time,
                           txtcol,0x0f,"Helvetica",12.0,fontdb);
    px=2;
    if ((vkeyflg) && (vkey.num !=0)) {
      double kstp;
      if (khgt<80) kstp=vmax/5.0;
      else kstp=vmax/10.0;
      GrplotStdKey(plot,px,apad,8,khgt, 0,vmax,kstp, 0,0,2, 0,NULL,
                   txtbox,fontdb,label_vel,NULL,
                   "Helvetica",10.0,txtcol,0x0f,0.5,
                   vkey.num,vkey.a,vkey.r,vkey.g,vkey.b);
      px+=kwdt;
    }
    if ((xkeyflg) && (xkey.num !=0)) {
      double kstp,max;
      if (cprm==0) max=pmax;
      else max=wmax;
      if (khgt<80) kstp=max/5.0;
      else kstp=max/10.0;
      if (cprm==0)
        GrplotStdKey(plot,px,apad,8,khgt, 0,max,kstp, 0,0,2,
                     0,NULL, txtbox,fontdb,label_pwr,NULL,
                     "Helvetica",10.0,txtcol,0x0f,0.5,
                     xkey.num,xkey.a,xkey.r,xkey.g,xkey.b);
      else
        GrplotStdKey(plot,px,apad,8,khgt, 0,max,kstp, 0,0,2,
                     0,NULL, txtbox,fontdb,label_wdt,NULL,
                     "Helvetica",10.0,txtcol,0x0f,0.5,
                     xkey.num,xkey.a,xkey.r,xkey.g,xkey.b);

      px+=kwdt;
    }

    if ((pkeyflg) && (pkey.num !=0)) {
      double kstp,min,max;
      max=cmax;
      min=-cmax;
      if (khgt<80) kstp=max/2.0;
      else kstp=max/5.0;
      GrplotStdKey(plot,px,apad,8,khgt, min,max,kstp, 0,0,2, 0,NULL,
                   txtbox,fontdb,label_pot,NULL,
                   "Helvetica",10.0,txtcol,0x0f,0.5,
                   pkey.num,pkey.a,pkey.r,pkey.g,pkey.b);
      px+=kwdt;
    }

    if (vecflg) {
      if (px==2) px+=10;
      plot_grid_vec(plot,px,1.8*apad,0,vmax,magflg, pad,pad,wdt-2*pad,hgt-2*pad,
                    vsf,vradius,tfunc,marg,txtcol,0x0f,0.5, "Helvetica",10.0,fontdb,
                    old_aacgm);
    }

    if (modnflg)
      plot_model_name(plot, imfx-imfr*0.1, wdt-imfy,
                      rcmap->imf_model[3], rcmap->imf_model[0],
                      rcmap->imf_model[1], rcmap->imf_model[2],
                      txtcol,0x0f,"Helvetica",12.0,fontdb);

    if ((imfflg) && !((rcmap->Bx ==0) && (rcmap->By ==0) && (rcmap->Bz ==0))) {
       PlotLine(plot,imfx-imfr,imfy,imfx+imfr,imfy,grdcol,0x0f,0.5,NULL);
       PlotLine(plot,imfx,imfy-imfr,imfx,imfy+imfr,grdcol,0x0f,0.5,NULL);
       PlotEllipse(plot,NULL,imfx,imfy,imfr,imfr,0,grdcol,0x0f,0.5,NULL);
       plot_imf(plot,imfx,imfy,imfr,rcmap->Bx,rcmap->By,rcmap->Bz,imfmx,redcol,
              0x0f,1.5,"Helvetica",10.0,fontdb);
       if (wdt>400) {
         plot_imf_delay(plot, imfx,imfy,imfr,rcmap->imf_delay,txtcol,
                        0x0f,"Helvetica", 8.0,fontdb);

         PlotText(plot,NULL,"Helvetica",10.0,imfx+imfr+2,imfy+4,
               strlen("+Y"),"+Y",txtcol,0x0f,1);
         PlotText(plot,NULL,"Helvetica",10.0,imfx-8,imfy-imfr-4,
               strlen("+Z"),"+Z",txtcol,0x0f,1);
       }
    }

    if ((potflg) && (rcmap->coef !=NULL)) {
      char txt[256];
      sprintf(txt,"%.2d kV",(int) floor(rcmap->pot_drop/1000.0));
       if (wdt>400)
         PlotText(plot,NULL,"Helvetica",14.0, 3*apad,apad,
                            strlen(txt),txt,txtcol,0x0f,1);
       else
         PlotText(plot,NULL,"Helvetica",10.0, 3.5*apad,apad,
                            strlen(txt),txt,txtcol,0x0f,1);
    }

    if ((extflg) && (rcmap->coef !=NULL)) {
      if (wdt>400) {
        plot_extra(plot,4,hgt-1.6*imfy,rcmap,txtcol,0x0f,"Helvetica",10.0,
                    fontdb);

        degfree_dat=calc_degfree(rcmap,rgrid);
        degfree=degfree_dat+calc_degfree_model(rcmap,rgrid);

        plot_chi(plot,4,wdt-0.7*imfy,rcmap,degfree,degfree_dat,
                 txtcol,0x0f,"Helvetica","Symbol",10.0,fontdb);
      }
    }

    if (srcflg==1) {
      if (wdt>400)
        plot_source(plot,1.2*apad,hgt-0.6*imfy, rcmap->source,rcmap->major_rev,
                    rcmap->minor_rev,txtcol,0x0f,"Helvetica",10.0, fontdb);
      else
        plot_source(plot,2,hgt-0.4*imfy,rcmap->source, rcmap->major_rev,
                    rcmap->minor_rev,txtcol,0x0f,"Helvetica",10.0,fontdb);
    }

    if (magflg || (!magflg && igrdflg)) {
      plot_aacgm(plot,4,4,wdt-8,wdt-8,txtcol,0x0f,"Helvetica",
                 7.0,fontdb,old_aacgm);
    }

    if (logoflg==1) {
      plot_logo(plot,4,4,wdt-8,wdt-8,txtcol,0x0f,"Helvetica",10.0,fontdb);
/*      plot_web(plot,4,4,wdt-8,wdt-8,txtcol,0x0f,"Helvetica",10.0,fontdb);*/
/*      plot_credit(plot,4,4,wdt-8,wdt-8,txtcol,0x0f,"Helvetica",8.0,fontdb);*/
    }

    if (tlblflg)
      plot_time_label(plot,pad,pad,wdt-2*pad,hgt-2*pad, 90*lat,flip,tsfx,
                      lon-tme_shft*(! rotflg), (wdt/2)-pad,6,
                      txtcol,0x0f,"Helvetica",10.0,fontdb);
    PlotPlotEnd(plot);
    PlotDocumentEnd(plot);

    if (!stdioflg) {
      if (pflg) fclose(outfp);
    }
    if (gflg) { /* image file */

#ifdef _XLIB_
       if (xd !=0) {
         XwinFrameBufferWindow(img,win);
         tmout.tv_sec=(int) delay;
         tmout.tv_usec=(delay-(int) delay)*1e6;
         if (delay!=0) xstat=XwinDisplayEvent(dp,1,&win,1,&tmout);
         else xstat=XwinDisplayEvent(dp,1,&win,1,NULL);
         if (xstat==1) break;
       } else {

         if (stdioflg) {
           if (xmlflg) FrameBufferSaveXML(img,stream,stdout);
           else if (ppmflg) FrameBufferSavePPM(img,stdout);
           else if (ppmxflg) FrameBufferSavePPMX(img,stdout);
           else FrameBufferSavePNG(img,stdout);
         } else {
           outfp=fopen(filename,"w");
           if (xmlflg) FrameBufferSaveXML(img,stream,outfp);
           else if (ppmflg) FrameBufferSavePPM(img,outfp);
           else if (ppmxflg) FrameBufferSavePPMX(img,outfp);
           else FrameBufferSavePNG(img,outfp);
           fclose(outfp);
	 }
       }
#else
       if (stdioflg) {
         if (xmlflg) FrameBufferSaveXML(img,stream,stdout);
         else if (ppmflg) FrameBufferSavePPM(img,stdout);
         else if (ppmxflg) FrameBufferSavePPMX(img,stdout);
         else FrameBufferSavePNG(img,stdout);
       } else {
         outfp=fopen(filename,"w");
         if (xmlflg) FrameBufferSaveXML(img,stream,outfp);
         else if (ppmflg) FrameBufferSavePPM(img,outfp);
         else if (ppmxflg) FrameBufferSavePPMX(img,outfp);
         else FrameBufferSavePNG(img,outfp);
         fclose(outfp);
       }
#endif
       FrameBufferFree(img);
       img=NULL;
    }
    if (rmap !=NULL) PolygonFree(rmap);
    if (rbnd !=NULL) PolygonFree(rbnd);
    if (rgrd !=NULL) PolygonFree(rgrd);
    if (rfov !=NULL) PolygonFree(rfov);
    if (rtmk !=NULL) PolygonFree(rtmk);
    if (phmb !=NULL) PolygonFree(phmb);
    if (ptrm !=NULL) PolygonFree(ptrm);
    ptrm=NULL;
    phmb=NULL;
    ContourFree(cnum,ctr);
    ctr=NULL;
    if (stdioflg) break;
    s = (*Map_Read)(fp,rcmap,rgrid);
    if ((esec !=-1) && (rcmap->ed_time>esec)) break;
    cnt++;
  } while (s !=-1);
  fclose(fp);

#ifdef _XLIB_
  if (xd !=0) {
    XwinFreeWindow(win);
    XwinCloseDisplay(dp);
  }
#endif

  return 0;
}
/* end of main */

int circle_clip(struct Plot *plot, float xoff,float yoff,float wdt,float hgt)
{
  int i;
  float sf=0.55;
  float px[12];
  float py[12];
  int t[12];

  px[0]=wdt;
  py[0]=0;
  px[1]=wdt;
  py[1]=hgt*sf;
  px[2]=wdt*sf;
  py[2]=hgt;
  px[3]=0;
  py[3]=hgt;
  px[4]=-wdt*sf;
  py[4]=hgt;
  px[5]=-wdt;
  py[5]=hgt*sf;
  px[6]=-wdt;
  py[6]=0;
  px[7]=-wdt;
  py[7]=-hgt*sf;
  px[8]=-wdt*sf;
  py[8]=-hgt;
  px[9]=0;
  py[9]=-hgt;
  px[10]=wdt*sf;
  py[10]=-hgt;
  px[11]=wdt;
  py[11]=-hgt*sf;

  for (i=0;i<12;i++) {
    t[i]=1;
    px[i]+=xoff;
    py[i]+=yoff;
  }
  return PlotClip(plot,12,px,py,t);
}

int square_clip(struct Plot *plot, float xoff,float yoff,float wdt,float hgt)
{
  float px[4];
  float py[4];
  int t[4]={0,0,0,0};

  px[0]=xoff;
  py[0]=yoff;
  px[1]=xoff+wdt;
  py[1]=yoff;
  px[2]=xoff+wdt;
  py[2]=yoff+hgt;
  px[3]=xoff;
  py[3]=yoff+hgt;
  return PlotClip(plot,4,px,py,t);
}

int stream(char *buf,int sze,void *data)
{
  FILE *fp;
  fp=(FILE *) data;
  fwrite(buf,sze,1,fp);
  return 0;
}

int xmldecode(char *buf,int sze,void *data)
{
  struct XMLdata *xmldata;
  xmldata=(struct XMLdata *) data;
  return XMLDecode(xmldata,buf,sze);
}

int AACGM_v2_transform(int ssze,void *src,int dsze,void *dst,void *data)
{
  float *pnt;
  int s;
  double mlon,mlat;
  double glon,glat,r;

  pnt=(float *)src;

  if (data==NULL) {
    glat=pnt[0];
    glon=pnt[1];
    s=AACGM_v2_Convert(glat,glon,300,&mlat,&mlon,&r,0);
    pnt=(float *)dst;
    pnt[0]=mlat;
    pnt[1]=mlon;
  } else {
    mlat=pnt[0];
    mlon=pnt[1];
    s=AACGM_v2_Convert(mlat,mlon,300,&glat,&glon,&r,1);
    pnt=(float *)dst;
    pnt[0]=glat;
    pnt[1]=glon;
  }
  return s;
}

int AACGMtransform(int ssze,void *src,int dsze,void *dst,void *data)
{
  float *pnt;
  int s;
  double mlon,mlat;
  double glon,glat,r;

  pnt=(float *)src;

  if (data==NULL) {
    glat=pnt[0];
    glon=pnt[1];
    s=AACGMConvert(glat,glon,300,&mlat,&mlon,&r,0);
    pnt=(float *)dst;
    pnt[0]=mlat;
    pnt[1]=mlon;
  } else {
    mlat=pnt[0];
    mlon=pnt[1];
    s=AACGMConvert(mlat,mlon,300,&glat,&glon,&r,1);
    pnt=(float *)dst;
    pnt[0]=glat;
    pnt[1]=glon;
  }
  return s;
}

int rotate(int ssze,void *src,int dsze,void *dst,void *data)
{
  float *arg=NULL;
  float *pnt;
  float px,py;
  float rad;
  arg=(float *) data;
  if (arg[0] > 0) rad=arg[1]*PI/180.0;
  else rad=-arg[1]*PI/180;

  pnt=(float *) src;
  px=pnt[0];
  py=pnt[1];
  pnt=(float *) dst;

  pnt[0]=0.5+(px-0.5)*cos(rad)-(py-0.5)*sin(rad);
  pnt[1]=0.5+(px-0.5)*sin(rad)+(py-0.5)*cos(rad);
  return 0;
}

double strdate(char *text)
{
  double tme;
  int val;
  int yr,mo,dy;

  val=atoi(text);
  dy=val % 100;
  mo=(val / 100) % 100;
  yr=(val / 10000);
  if (yr<1970) yr+=1900;
  tme=TimeYMDHMSToEpoch(yr,mo,dy,0,0,0);

  return tme;
}

double strtime(char *text)
{
  int hr,mn;
  int i;

  for (i=0;(text[i] !=':') && (text[i] !=0);i++);
  if (text[i]==0) return atoi(text)*3600L;
  text[i]=0;
  hr=atoi(text);
  mn=atoi(text+i+1);

  return (double) hr*3600L+mn*60L;
}

double *render_map(struct CnvGrid *ptr,int *wdt,int *hgt)
{
  int i;
  double *zbuffer=NULL;

  zbuffer=malloc(sizeof(double)*ptr->num);
  if (zbuffer==NULL) return NULL;

  *wdt=ptr->nlon;
  *hgt=ptr->nlat;

  for (i=0;i<ptr->num;i++) zbuffer[i]=ptr->mag[i];

  return zbuffer;
}

int contour_convert(int ssze,void *src,int dsze,void *dst,void *data)
{
  double latmin;
  float lat,lon;
  float *spnt;
  float *dpnt;

  spnt=(float *)src;
  dpnt=(float *)dst;
  latmin=*(double *)data;

  lon=spnt[0]*360.0;
  if (latmin>0)  lat=spnt[1]*(90.0-latmin)+latmin;
  else lat=-spnt[1]*(90.0+latmin)+latmin;

  dpnt[0]=lat;
  dpnt[1]=lon;

  return 0;
}

unsigned int sgn_color(double v, void *data)
{
  struct key *key;
  int i;

  key=(struct key *) data;
  if (key->num==0) return key->defcol;

  i=key->num*(v-key->min)/(key->max-key->min);
  if (i<0) i=0;
  if (i>=key->num) i=key->num-1;

  return (key->a[i]<<24) | (key->r[i]<<16) | (key->g[i]<<8) | key->b[i];
}

unsigned int mag_color(double v,void *data)
{
  struct key *key;
  int i;

  key=(struct key *) data;
  if (key->num==0) return key->defcol;
  i=key->num*fabs(v)/key->max;
  if (i>=key->num) {
    if (key->num==256) i=key->num-2;
    else i=key->num-1;
  }

  return (key->a[i]<<24) | (key->r[i]<<16) | (key->g[i]<<8) | key->b[i];
}

char *label_vel(double val,double min,double max,void *data)
{
  char *txt=NULL;

  if ((val !=max) && (val !=min)) return NULL;
  txt=malloc(32);
  if (val==max) sprintf(txt,"%g",val);
  if (val==min) sprintf(txt,"%g m/s",val);

  return txt;
}

char *label_wdt(double val,double min,double max,void *data)
{
  char *txt=NULL;

  if ((val !=max) && (val !=min)) return NULL;
  txt=malloc(32);
  if (val==max) sprintf(txt,"%g",val);
  if (val==min) sprintf(txt,"%g m/s (sw)",val);

  return txt;
}

char *label_pwr(double val,double min,double max,void *data)
{
  char *txt=NULL;

  if ((val !=max) && (val !=min)) return NULL;
  txt=malloc(32);
  if (val==max) sprintf(txt,"%g",val);
  if (val==min) sprintf(txt,"%g dB (pwr)",val);

  return txt;
}

char *label_pot(double val,double min,double max,void *data)
{
  char *txt=NULL;

  if ((val !=max) && (val !=min)) return NULL;
  txt=malloc(32);
  if (val==max) sprintf(txt,"%g",val/1000);
  if (val==min) sprintf(txt,"%g kV",val/1000);

  return txt;
}

int calc_degfree(struct CnvMapData *mptr,struct GridData *gptr)
{
  int degfree=0,i;
  double vel_max=2000;
  double mlat,mlon,tmp;

  for (i=0;i<gptr->vcnum;i++) {

    if (gptr->data[i].st_id==-1) continue;
    mlat=gptr->data[i].mlat;
    mlon=gptr->data[i].mlon;
    tmp=gptr->data[i].azm;

    if ((mptr->lat_shft !=0) || (mptr->lon_shft !=0))
    CnvMapCrdShft(&mlat,&mlon,&tmp,mptr->lat_shft,mptr->lon_shft);

    if (fabs(mlat) < fabs(mptr->latmin)) continue;
    if (fabs(gptr->data[i].vel.median)>vel_max) continue;

    degfree++;
  }

  return degfree;
}

int calc_degfree_model(struct CnvMapData *mptr,struct GridData *gptr)
{
  int degfree=0,i;

  for (i=0;i<mptr->num_model;i++) {
    if (mptr->model[i].vel.median !=1) degfree+=2;
    else degfree++;
  }
  degfree-=mptr->num_coef;

  return degfree;
}
<|MERGE_RESOLUTION|>--- conflicted
+++ resolved
@@ -2,16 +2,7 @@
    ==========
    Author: R.J.Barnes and others
 
-*/
-
-/*
-<<<<<<< HEAD
-   See license.txt
-
-   Modifications:
-    2021-04-22 Marina Schmidt chaged delay to 0 as a default
-=======
-    Copyright (c) 2012 The Johns Hopkins University/Applied Physics Laboratory
+Copyright (c) 2012 The Johns Hopkins University/Applied Physics Laboratory
 
 This file is part of the Radar Software Toolkit (RST).
 
@@ -29,7 +20,7 @@
 along with this program. If not, see <https://www.gnu.org/licenses/>.
 
 Modifications:
->>>>>>> a6bcbd8c
+    2021-04-22 Marina Schmidt chaged delay to 0 as a default
 */
 
 #include <stdio.h>
