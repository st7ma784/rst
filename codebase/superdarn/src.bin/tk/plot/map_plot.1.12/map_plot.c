--- conflicted
+++ resolved
@@ -453,15 +453,13 @@
   char *fpath=NULL;
   char *postp=NULL;
 
-<<<<<<< HEAD
+  int chisham=0;
+
   int farg;
 
   /* function pointers for file reading/writing (old and new) */
   int (*Map_Read)(FILE *, struct CnvMapData *, struct GridData *);
   double (*MLTCnv)(int, int, double);
-=======
-  int chisham=0;
->>>>>>> 3daaa5e0
 
   rgrid=GridMake();
   rgridavg=GridMake();
@@ -811,16 +809,11 @@
   else clip=MapSquareClip();
 
   if (lat>90) lat=90*rcmap->hemisphere;
-<<<<<<< HEAD
   if (fovflg || ffovflg) fov=make_fov(rgrid->st_time,network); 
   if ((fovflg || ffovflg) && !magflg) {
     if (old_aacgm) MapModify(fov,AACGMtransform,&flg);
     else           MapModify(fov,AACGM_v2_transform,&flg);
   }
-=======
-  if (fovflg || ffovflg) fov=make_fov(rgrid->st_time,network,chisham);
-  if ((fovflg || ffovflg) && !magflg) MapModify(fov,AACGMtransform,&flg);
->>>>>>> 3daaa5e0
 
   if (grdflg) grd=make_grid(grdlon,grdlat);   
   if (igrdflg) igrd=make_grid(igrdlon,igrdlat);   
