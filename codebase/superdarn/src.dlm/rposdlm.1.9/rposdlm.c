/* rposdlm.c
   ========= 
   Author R.J.Barnes
*/

/*
 $Licence$
*/



#include <stdio.h>
#include <stdlib.h>
#include <string.h>
#include <sys/stat.h>
#include <sys/types.h>
#include <unistd.h>
#include <zlib.h>
#include "idl_export.h"
#include "rtypes.h"
#include "rtime.h"
#include "radar.h"
#include "rpos.h"

#define RPOS_ERROR 0
#define RPOS_BADSTRUCT -1
#define RPOS_BADRNGARR -2
#define RPOS_BADFRANGARR -3
#define RPOS_BADRSEPARR -4
#define RPOS_BADRXRISEARR -5
#define RPOS_BADHEIGHTARR -6

static IDL_MSG_DEF msg_arr[] =
  {
    {  "RPOS_ERROR",   "%NError: %s." }, 
    {  "RPOS_BADSTRUCT",   "%NFailed to decode data structure %s"},
    {  "RPOS_BADRNGARR","%NBeam and range arrays must be of equal length %s"},
    {  "RPOS_BADFRANGARR","%NBeam and frang arrays must be of equal length %s"},
    {  "RPOS_BADRSEPARR","%NBeam and rsep arrays must be of equal length %s"},
    {  "RPOS_BADRXRISEARR",
       "%NBeam and rxrise arrays must be of equal length %s"},
    {  "RPOS_BADHEIGHTARR",
        "%NBeam and height arrays must be of equal length %s"},


 
  };

static IDL_MSG_BLOCK msg_block;

union RadarIDLPtr {
  unsigned char *bptr;
  short *iptr;
  int *lptr;
  float *fptr;
  double *dptr;
  void *vptr;
};

struct RadarIDLSite {
  double tval;
  double geolat;
  double geolon;
  double alt;
  double boresite;
  double bmsep;
  double vdir;
  double atten;
  double tdiff;
  double phidiff;
  double interfer[3];
  double recrise;
  IDL_LONG maxatten;
  IDL_LONG maxrange;
  IDL_LONG maxbeam;
};

struct RadarIDLRadar {
  IDL_LONG id;
  IDL_LONG status;
  IDL_LONG cnum;
  IDL_STRING code[8];
  IDL_STRING name;
  IDL_STRING operator;
  IDL_STRING hdwfname;
  double st_time;
  double ed_time;
  IDL_LONG snum;
  struct RadarIDLSite site[32];
};

int IDLRadarCopyFromIDL(int rnum,int sze,char  *iptr,struct Radar *radar) {
  int r,c,s;
  char *cptr;
  struct RadarIDLRadar *iradar;
 
  memset(radar,0,sizeof(struct Radar)*rnum);

  for (r=0;r<rnum;r++) {
    iradar=(struct RadarIDLRadar *) (iptr+r*sze);
    radar[r].id=iradar->id;
    radar[r].status=iradar->status;
    radar[r].cnum=iradar->cnum;
    radar[r].code=malloc(sizeof(char *)*radar[r].cnum);
    if (radar[r].code==NULL) break;
    for (c=0;c<radar[r].cnum;c++) {
      cptr=IDL_STRING_STR(&iradar->code[c]);
      if (cptr !=NULL) {
        radar[r].code[c]=malloc(strlen(cptr)+1);
        if (radar[r].code[c]==NULL) break;
        strcpy(radar[r].code[c],cptr);
      }
    }
    if (c !=radar[r].cnum) break;
    cptr=IDL_STRING_STR(&iradar->name); 
    radar[r].name=malloc(strlen(cptr)+1);
    if (radar[r].name==NULL) break;
    strcpy(radar[r].name,cptr);
    cptr=IDL_STRING_STR(&iradar->operator); 
    radar[r].operator=malloc(strlen(cptr)+1);
    if (radar[r].operator==NULL) break;
    strcpy(radar[r].operator,cptr);
    cptr=IDL_STRING_STR(&iradar->hdwfname); 
    radar[r].hdwfname=malloc(strlen(cptr)+1);
    if (radar[r].hdwfname==NULL) break;
    strcpy(radar[r].hdwfname,cptr);
    radar[r].st_time=iradar->st_time;
    radar[r].ed_time=iradar->ed_time;
    radar[r].snum=iradar->snum;
    if (radar[r].snum !=0) {
      radar[r].site=malloc(sizeof(struct RadarSite)*
                                    radar[r].snum);

      if (radar[r].site==NULL) break;
      for (s=0;s<radar[r].snum;s++) {
        radar[r].site[s].tval=iradar->site[s].tval;
        radar[r].site[s].geolat=iradar->site[s].geolat;
        radar[r].site[s].geolon=iradar->site[s].geolon;
        radar[r].site[s].alt=iradar->site[s].alt;
        radar[r].site[s].boresite=iradar->site[s].boresite;
        radar[r].site[s].bmsep=iradar->site[s].bmsep;
        radar[r].site[s].vdir=iradar->site[s].vdir;
        radar[r].site[s].tdiff=iradar->site[s].tdiff;
        radar[r].site[s].phidiff=iradar->site[s].phidiff;
        radar[r].site[s].interfer[0]=iradar->site[s].interfer[0];
        radar[r].site[s].interfer[1]=iradar->site[s].interfer[1];
        radar[r].site[s].interfer[2]=iradar->site[s].interfer[2];
        radar[r].site[s].recrise=iradar->site[s].recrise;
        radar[r].site[s].maxatten=iradar->site[s].maxatten;
        radar[r].site[s].maxrange=iradar->site[s].maxrange;
        radar[r].site[s].maxbeam=iradar->site[s].maxbeam;
      }
    }
  }
  return r;

}

void IDLRadarCopyToIDL(int rnum,struct Radar *radar,int sze,
		       char *iptr) {

  int r,c,s;
  struct RadarIDLRadar *iradar=NULL;

  for (r=0;r<rnum;r++) {
    iradar=(struct RadarIDLRadar *) (iptr+r*sze);

    iradar->id=radar[r].id;
    iradar->status=radar[r].status;
    iradar->cnum=radar[r].cnum;
    for (c=0;c<radar[r].cnum;c++) 
      IDL_StrStore(&iradar->code[c],radar[r].code[c]);
    IDL_StrStore(&iradar->name,radar[r].name);
    IDL_StrStore(&iradar->operator,radar[r].operator);
    IDL_StrStore(&iradar->hdwfname,radar[r].hdwfname);
    iradar->st_time=radar[r].st_time;
    iradar->ed_time=radar[r].ed_time;
    iradar->snum=radar[r].snum;
    for (s=0;s<radar[r].snum;s++) {
      iradar->site[s].tval=radar[r].site[s].tval;
      iradar->site[s].geolat=radar[r].site[s].geolat;
      iradar->site[s].geolon=radar[r].site[s].geolon;
      iradar->site[s].alt=radar[r].site[s].alt;
      iradar->site[s].boresite=radar[r].site[s].boresite;
      iradar->site[s].bmsep=radar[r].site[s].bmsep;
      iradar->site[s].vdir=radar[r].site[s].vdir;
      iradar->site[s].tdiff=radar[r].site[s].tdiff;
      iradar->site[s].phidiff=radar[r].site[s].phidiff;
      iradar->site[s].interfer[0]=radar[r].site[s].interfer[0];
      iradar->site[s].interfer[1]=radar[r].site[s].interfer[1];
      iradar->site[s].interfer[2]=radar[r].site[s].interfer[2];
      iradar->site[s].recrise=radar[r].site[s].recrise;
      iradar->site[s].maxatten=radar[r].site[s].maxatten;
      iradar->site[s].maxrange=radar[r].site[s].maxrange;
      iradar->site[s].maxbeam=radar[r].site[s].maxbeam;
    }
  }     
  return;
}

struct RadarIDLSite *IDLRadarMakeSite(IDL_VPTR *vptr) {
 
  void *s;
 
  static IDL_MEMINT idim[]={1,3};

  static IDL_STRUCT_TAG_DEF site[]={
    {"TVAL",0,(void *) IDL_TYP_DOUBLE},
    {"GEOLAT",0,(void *) IDL_TYP_DOUBLE},
    {"GEOLON",0,(void *) IDL_TYP_DOUBLE},
    {"ALT",0,(void *) IDL_TYP_DOUBLE},
    {"BORESITE",0,(void *) IDL_TYP_DOUBLE},
    {"BMSEP",0,(void *) IDL_TYP_DOUBLE},
    {"VDIR",0,(void *) IDL_TYP_DOUBLE},
    {"ATTEN",0,(void *) IDL_TYP_DOUBLE},
    {"TDIFF",0,(void *) IDL_TYP_DOUBLE},
    {"PHIDIFF",0,(void *) IDL_TYP_DOUBLE},
    {"INTERFER",idim,(void *) IDL_TYP_DOUBLE},
    {"RECRISE",0,(void *) IDL_TYP_DOUBLE},
    {"MAXATTEN",0,(void *) IDL_TYP_LONG},
    {"MAXRANGE",0,(void *) IDL_TYP_LONG},
    {"MAXBEAM",0,(void *) IDL_TYP_LONG},
    {0}
  };
  
  static IDL_MEMINT ilDims[IDL_MAX_ARRAY_DIM];
 
  s=IDL_MakeStruct("SITE",site);

  ilDims[0]=1;
  return (struct RadarIDLSite *) IDL_MakeTempStruct(s,1,ilDims,vptr,TRUE);

}

struct RadarIDLRadar *IDLRadarMakeRadar(int num,IDL_VPTR *vptr) {

  void *s;

  static IDL_MEMINT idim[]={1,3};
  static IDL_MEMINT cdim[]={1,8};
  static IDL_MEMINT sdim[]={1,32};

  static IDL_STRUCT_TAG_DEF site[]={
    {"TVAL",0,(void *) IDL_TYP_DOUBLE},
    {"GEOLAT",0,(void *) IDL_TYP_DOUBLE},
    {"GEOLON",0,(void *) IDL_TYP_DOUBLE},
    {"ALT",0,(void *) IDL_TYP_DOUBLE},
    {"BORESITE",0,(void *) IDL_TYP_DOUBLE},
    {"BMSEP",0,(void *) IDL_TYP_DOUBLE},
    {"VDIR",0,(void *) IDL_TYP_DOUBLE},
    {"ATTEN",0,(void *) IDL_TYP_DOUBLE},
    {"TDIFF",0,(void *) IDL_TYP_DOUBLE},
    {"PHIDIFF",0,(void *) IDL_TYP_DOUBLE},
    {"INTERFER",idim,(void *) IDL_TYP_DOUBLE},
    {"RECRISE",0,(void *) IDL_TYP_DOUBLE},
    {"MAXATTEN",0,(void *) IDL_TYP_LONG},
    {"MAXRANGE",0,(void *) IDL_TYP_LONG},
    {"MAXBEAM",0,(void *) IDL_TYP_LONG},
    {0}
  };
  

  static IDL_STRUCT_TAG_DEF radar[]={
    {"ID",0,(void *) IDL_TYP_LONG}, /* 0 */
    {"STATUS",0,(void *) IDL_TYP_LONG}, /* 1 */
    {"CNUM",0,(void *) IDL_TYP_LONG}, /* 2 */
    {"CODE",cdim,(void *) IDL_TYP_STRING}, /* 3 */
    {"NAME",0,(void *) IDL_TYP_STRING}, /* 4 */
    {"OPERATOR",0,(void *) IDL_TYP_STRING}, /* 5 */
    {"HDWFNAME",0,(void *) IDL_TYP_STRING}, /* 6 */
    {"ST_TIME",0,(void *) IDL_TYP_DOUBLE}, /* 7 */
    {"ED_TIME",0,(void *) IDL_TYP_DOUBLE}, /* 8 */
    {"SNUM",0,(void *) IDL_TYP_LONG}, /* 9 */
    {"SITE",sdim,NULL}, /* 10 */
    {0}};

    static IDL_MEMINT ilDims[IDL_MAX_ARRAY_DIM];
 
    radar[10].type=IDL_MakeStruct("SITE",site);

    s=IDL_MakeStruct("RADAR",radar);

    ilDims[0]=num;
    return (struct RadarIDLRadar *) IDL_MakeTempStruct(s,1,ilDims,vptr,TRUE);
}




static IDL_VPTR IDLRadarLoad(int argc,IDL_VPTR *argv) {

  int s=0;
  
  IDL_LONG unit=0;
  IDL_FILE_STAT stat;

  FILE *fp=NULL;
  
  IDL_VPTR vradar;
  char *iradar=NULL;
  struct RadarNetwork *network=NULL;

  IDL_ENSURE_SCALAR(argv[0]);

  unit=IDL_LongScalar(argv[0]);

  s=IDL_FileEnsureStatus(IDL_MSG_RET,unit,IDL_EFS_USER);

  if (s==FALSE) {
    s=-1;
    return (IDL_GettmpLong(s));
  }

  /* Get information about the file */

  IDL_FileFlushUnit(unit);
  IDL_FileStat(unit,&stat);
 
  /* Find the file pointer */

  fp=stat.fptr;
  
  if (fp==NULL) {
    s=-1;
    return (IDL_GettmpLong(s));
  }
 
  network=RadarLoad(fp);

  iradar=(char *) IDLRadarMakeRadar(network->rnum,&vradar);

  IDLRadarCopyToIDL(network->rnum,
                    network->radar,sizeof(struct RadarIDLRadar),iradar);

  RadarFree(network);
  
  return (vradar);
}

static IDL_VPTR IDLRadarLoadHardware(int argc,IDL_VPTR *argv,char *argk) {

  int s=0;

  static IDL_STRING spath;
  static int pflg=0;

  char *iradar=NULL;
  struct RadarNetwork *network=NULL;

  int outargc,num=0,sze;
  IDL_VPTR outargv[8];
  static IDL_KW_PAR kw_pars[]={IDL_KW_FAST_SCAN,
			       {"PATH",IDL_TYP_STRING,1,
                                0,&pflg,
                                IDL_CHARA(spath)},
				 {NULL}};

  char *path=NULL;
  
  IDL_KWCleanup(IDL_KW_MARK);
  outargc=IDL_KWGetParams(argc,argv,argk,kw_pars,outargv,1);

  IDL_ENSURE_ARRAY(outargv[0]);

  if (pflg) path=IDL_STRING_STR(&spath);
  
  num=outargv[0]->value.s.arr->n_elts;
  sze=outargv[0]->value.s.arr->elt_len;
  iradar=(char *) outargv[0]->value.s.arr->data;

  network=malloc(sizeof(struct RadarNetwork));
  if (network==NULL) {
    IDL_MessageFromBlock(msg_block,RPOS_BADSTRUCT,IDL_MSG_LONGJMP,
                         "in RadarLoadHardware()");
  }
  network->rnum=num;
  network->radar=malloc(sizeof(struct Radar)*num);

  if (network->radar==NULL) {
    free(network);
    IDL_MessageFromBlock(msg_block,RPOS_BADSTRUCT,IDL_MSG_LONGJMP,
                         "in RadarLoadHardware()");
  }

  s=IDLRadarCopyFromIDL(num,sze,iradar,network->radar);

  if (s !=num) {
    RadarFree(network);
    IDL_MessageFromBlock(msg_block,RPOS_BADSTRUCT,IDL_MSG_LONGJMP,
                         "in RadarLoadHardware()");
  }



  RadarLoadHardware(path,network);
   
  IDLRadarCopyToIDL(num,network->radar,sze,iradar);

  RadarFree(network);

  IDL_KWCleanup(IDL_KW_CLEAN);

  return (IDL_GettmpLong(s));

}

static IDL_VPTR IDLRadarEpochGetSite(int argc,IDL_VPTR *argv) {
  int s;

  IDL_VPTR vsite;
  struct RadarIDLRadar *iradar=NULL;
  struct RadarIDLSite *isite=NULL;

  double tval;
  
  IDL_ENSURE_STRUCTURE(argv[0]);
  IDL_ENSURE_SCALAR(argv[1]);

  iradar=(struct RadarIDLRadar *) argv[0]->value.s.arr->data;
  tval=IDL_DoubleScalar(argv[1]);

  if ((iradar->st_time !=-1) && (tval<iradar->st_time)) 
    return (IDL_GettmpLong(0));
  if ((iradar->ed_time !=-1) && (tval>iradar->ed_time)) 
    return (IDL_GettmpLong(0));
  for (s=0;(s<iradar->snum) && (iradar->site[s].tval !=-1) && 
      (iradar->site[s].tval<tval);s++);
  if (s==iradar->snum) return (IDL_GettmpLong(0));

  isite=IDLRadarMakeSite(&vsite);

  isite->tval=iradar->site[s].tval;
  isite->geolat=iradar->site[s].geolat;
  isite->geolon=iradar->site[s].geolon;
  isite->alt=iradar->site[s].alt;
  isite->boresite=iradar->site[s].boresite;
  isite->bmsep=iradar->site[s].bmsep;
  isite->vdir=iradar->site[s].vdir;
  isite->tdiff=iradar->site[s].tdiff;
  isite->phidiff=iradar->site[s].phidiff;
  isite->interfer[0]=iradar->site[s].interfer[0];
  isite->interfer[1]=iradar->site[s].interfer[1];
  isite->interfer[2]=iradar->site[s].interfer[2];
  isite->recrise=iradar->site[s].recrise;
  isite->maxatten=iradar->site[s].maxatten;
  isite->maxrange=iradar->site[s].maxrange;
  isite->maxbeam=iradar->site[s].maxbeam;

  return (vsite);


}


static IDL_VPTR IDLRadarYMDHMSGetSite(int argc,IDL_VPTR *argv) {
  
  IDL_VPTR vsite;
  struct RadarIDLRadar *iradar=NULL;
  struct RadarIDLSite *isite=NULL;
 
  int s; 
  double tval;
  int yr,mo,dy,hr,mt,sc;

  IDL_ENSURE_STRUCTURE(argv[0]);
  IDL_ENSURE_SCALAR(argv[1]);
  IDL_ENSURE_SCALAR(argv[2]);
  IDL_ENSURE_SCALAR(argv[3]);
  IDL_ENSURE_SCALAR(argv[4]);
  IDL_ENSURE_SCALAR(argv[5]);
  IDL_ENSURE_SCALAR(argv[6]);

  yr=IDL_LongScalar(argv[1]);
  mo=IDL_LongScalar(argv[2]);
  dy=IDL_LongScalar(argv[3]);
  hr=IDL_LongScalar(argv[4]);
  mt=IDL_LongScalar(argv[5]);
  sc=IDL_LongScalar(argv[6]);

  tval=TimeYMDHMSToEpoch(yr,mo,dy,hr,mt,sc);

  iradar=(struct RadarIDLRadar *) argv[0]->value.s.arr->data;
 

  if ((iradar->st_time !=-1) && (tval<iradar->st_time)) 
    return (IDL_GettmpLong(0));
  if ((iradar->ed_time !=-1) && (tval>iradar->ed_time)) 
    return (IDL_GettmpLong(0));
  for (s=0;(s<iradar->snum) && (iradar->site[s].tval !=-1) && 
      (iradar->site[s].tval<tval);s++);
  if (s==iradar->snum) return (IDL_GettmpLong(0));

  isite=IDLRadarMakeSite(&vsite);

  isite->tval=iradar->site[s].tval;
  isite->geolat=iradar->site[s].geolat;
  isite->geolon=iradar->site[s].geolon;
  isite->alt=iradar->site[s].alt;
  isite->boresite=iradar->site[s].boresite;
  isite->bmsep=iradar->site[s].bmsep;
  isite->vdir=iradar->site[s].vdir;
  isite->tdiff=iradar->site[s].tdiff;
  isite->phidiff=iradar->site[s].phidiff;
  isite->interfer[0]=iradar->site[s].interfer[0];
  isite->interfer[1]=iradar->site[s].interfer[1];
  isite->interfer[2]=iradar->site[s].interfer[2];
  isite->recrise=iradar->site[s].recrise;
  isite->maxatten=iradar->site[s].maxatten;
  isite->maxrange=iradar->site[s].maxrange;
  isite->maxbeam=iradar->site[s].maxbeam;

  return (vsite);

}


static IDL_VPTR IDLRadarGetRadar(int argc,IDL_VPTR *argv) {
 
  IDL_LONG id;

  IDL_VPTR vradar;
  struct RadarIDLRadar *iradar=NULL;
  struct RadarIDLRadar *oradar=NULL;
  char *iptr=NULL;
  int num,sze;
  int r,c,s; 

  IDL_ENSURE_ARRAY(argv[0]);
  IDL_ENSURE_SCALAR(argv[1]);

  id=IDL_LongScalar(argv[1]);

  num=argv[0]->value.s.arr->n_elts;
  sze=argv[0]->value.s.arr->elt_len;
  iptr=(char *) argv[0]->value.s.arr->data;

  id=IDL_LongScalar(argv[1]);

  for (r=0;r<num;r++) {
    iradar=(struct RadarIDLRadar *) (iptr+r*sze);
    if (iradar->id==id) break;
  }
  if (r==num) return (IDL_GettmpLong(0));


  oradar=IDLRadarMakeRadar(1,&vradar);

  oradar->id=iradar->id;
  oradar->status=iradar->status;
  oradar->cnum=iradar->cnum;
  for (c=0;c<iradar->cnum;c++) {
    oradar->code[c]=iradar->code[c];
    IDL_StrDup(&oradar->code[c],1);
  }
  oradar->name=iradar->name;
  IDL_StrDup(&oradar->name,1);
  oradar->operator=iradar->operator;
  IDL_StrDup(&oradar->operator,1);
  oradar->hdwfname=iradar->hdwfname;
  IDL_StrDup(&oradar->hdwfname,1);
  oradar->st_time=iradar->st_time;
  oradar->ed_time=iradar->ed_time;
  oradar->snum=iradar->snum;
  for (s=0;s<iradar->snum;s++) {
    oradar->site[s].tval=iradar->site[s].tval;
    oradar->site[s].geolat=iradar->site[s].geolat;
    oradar->site[s].geolon=iradar->site[s].geolon;
    oradar->site[s].alt=iradar->site[s].alt;
    oradar->site[s].boresite=iradar->site[s].boresite;
    oradar->site[s].bmsep=iradar->site[s].bmsep;
    oradar->site[s].vdir=iradar->site[s].vdir;
    oradar->site[s].tdiff=iradar->site[s].tdiff;
    oradar->site[s].phidiff=iradar->site[s].phidiff;
    oradar->site[s].interfer[0]=iradar->site[s].interfer[0];
    oradar->site[s].interfer[1]=iradar->site[s].interfer[1];
    oradar->site[s].interfer[2]=iradar->site[s].interfer[2];
    oradar->site[s].recrise=iradar->site[s].recrise;
    oradar->site[s].maxatten=iradar->site[s].maxatten;
    oradar->site[s].maxrange=iradar->site[s].maxrange;
    oradar->site[s].maxbeam=iradar->site[s].maxbeam;
  }     
  return (vradar);
}

static IDL_VPTR IDLRadarConvert(int type,int argc,IDL_VPTR *argv,char *argk) {
  int s=0,n=0;
  int center=0;
  int bcrd=0,rcrd=0;
  struct RadarSite site;
  struct RadarIDLSite *isite;
  int frang=180,rsep=45,rxrise=0;
  double height=300;
  double rho,lat,lng;

  int outargc;
  IDL_VPTR outargv[11];
  static IDL_LONG chisham;

  static IDL_KW_PAR kw_pars[]={IDL_KW_FAST_SCAN,
      {"CHISHAM",IDL_TYP_LONG,1,IDL_KW_ZERO,0,IDL_CHARA(chisham)},
      {NULL}};

  IDL_KWCleanup(IDL_KW_MARK);
  outargc=IDL_KWGetParams(argc,argv,argk,kw_pars,outargv,1);

  IDL_ENSURE_SCALAR(argv[0]);
  IDL_ENSURE_STRUCTURE(argv[3]);

  IDL_EXCLUDE_EXPR(argv[8]);
  IDL_EXCLUDE_EXPR(argv[9]);
  IDL_EXCLUDE_EXPR(argv[10]);

  center=IDL_LongScalar(argv[0]);

  isite=(struct RadarIDLSite *) argv[3]->value.s.arr->data;

  site.tval=isite->tval;
  site.geolat=isite->geolat;
  site.geolon=isite->geolon;
  site.alt=isite->alt;
  site.boresite=isite->boresite;
  site.bmsep=isite->bmsep;
  site.vdir=isite->vdir;
  site.tdiff=isite->tdiff;
  site.phidiff=isite->phidiff;
  site.interfer[0]=isite->interfer[0];
  site.interfer[1]=isite->interfer[1];
  site.interfer[2]=isite->interfer[2];
  site.recrise=isite->recrise;
  site.maxatten=isite->maxatten;
  site.maxrange=isite->maxrange;
  site.maxbeam=isite->maxbeam;

  if (argv[1]->flags & IDL_V_ARR) {
    union RadarIDLPtr b,r;
    union RadarIDLPtr fr,rs,rx,ht;
    int btyp=0,rtyp=0,frtyp=0,rstyp=0,rxtyp=0,httyp=0;

    IDL_VPTR vlat,vlon,vr;

    double *latptr=NULL,*lonptr=NULL,*rptr=NULL;
    int nval;

    fr.vptr=NULL;
    rs.vptr=NULL;
    rx.vptr=NULL;
    ht.vptr=NULL;

    nval=argv[1]->value.arr->n_elts;
    b.vptr=(void *) argv[1]->value.arr->data;
    btyp=argv[1]->type;

    IDL_ENSURE_ARRAY(argv[2]);

    if (argv[2]->value.arr->n_elts !=nval) {
      /* array dimensions mismatch */
      IDL_MessageFromBlock(msg_block,RPOS_BADRNGARR,IDL_MSG_LONGJMP,
                           "in RadarPos()");
    }


    r.vptr=(void *) argv[2]->value.arr->data;
    rtyp=argv[2]->type;

    if (argv[4]->flags & IDL_V_ARR) {
      if (argv[4]->value.arr->n_elts !=nval) 
        IDL_MessageFromBlock(msg_block,RPOS_BADFRANGARR,IDL_MSG_LONGJMP,
                           "in RadarPos()");

      fr.vptr=(void *) argv[4]->value.arr->data;
      frtyp=argv[4]->type;

    } else frang=IDL_LongScalar(argv[4]);
    
      
    if (argv[5]->flags & IDL_V_ARR) {
      if (argv[5]->value.arr->n_elts !=nval) 
        IDL_MessageFromBlock(msg_block,RPOS_BADRSEPARR,IDL_MSG_LONGJMP,
                           "in RadarPos()");
      rs.vptr=(void *) argv[5]->value.arr->data;
      rstyp=argv[5]->type;
    } else rsep=IDL_LongScalar(argv[5]);

    if (argv[6]->flags & IDL_V_ARR) {
      if (argv[6]->value.arr->n_elts !=nval) 
        IDL_MessageFromBlock(msg_block,RPOS_BADRXRISEARR,IDL_MSG_LONGJMP,
                           "in RadarPos()");
      rx.vptr=(void *) argv[6]->value.arr->data;
      rxtyp=argv[6]->type;
    } else rxrise=IDL_LongScalar(argv[6]);

    if (argv[7]->flags & IDL_V_ARR) {
      if (argv[7]->value.arr->n_elts !=nval) 
        IDL_MessageFromBlock(msg_block,RPOS_BADHEIGHTARR,IDL_MSG_LONGJMP,
                           "in RadarPos()");
      ht.vptr=(void *) argv[7]->value.arr->data;
      httyp=argv[7]->type;
    } else height=IDL_LongScalar(argv[7]);

    latptr=(double *) IDL_MakeTempArray(IDL_TYP_DOUBLE,
                                        argv[1]->value.arr->n_dim,
                                        argv[1]->value.arr->dim,
					IDL_ARR_INI_ZERO,&vlat);
    lonptr=(double *) IDL_MakeTempArray(IDL_TYP_DOUBLE,
                                        argv[1]->value.arr->n_dim,
                                        argv[1]->value.arr->dim,
					IDL_ARR_INI_ZERO,&vlon);

    rptr=(double *) IDL_MakeTempArray(IDL_TYP_DOUBLE,
                                      argv[1]->value.arr->n_dim,
                                      argv[1]->value.arr->dim,
				      IDL_ARR_INI_ZERO,&vr);


    for (n=0;n<nval;n++) {
      
      switch (btyp) {
	case IDL_TYP_BYTE:
	  bcrd=b.bptr[n];
          break;
	case IDL_TYP_INT:
	  bcrd=b.iptr[n];
          break;
	case IDL_TYP_LONG:
	  bcrd=b.lptr[n];
          break;
	case IDL_TYP_FLOAT:
	  bcrd=b.fptr[n];
          break;
	case IDL_TYP_DOUBLE:
	  bcrd=b.dptr[n];
          break;
        default:
          bcrd=0;
     }
      
     switch (rtyp) {
	case IDL_TYP_BYTE:
	  rcrd=r.bptr[n];
          break;
	case IDL_TYP_INT:
	  rcrd=r.iptr[n];
          break;
	case IDL_TYP_LONG:
	  rcrd=r.lptr[n];
          break;
	case IDL_TYP_FLOAT:
	  rcrd=r.fptr[n];
          break;
	case IDL_TYP_DOUBLE:
	  rcrd=r.dptr[n];
          break;
        default:
          rcrd=0;
     }

     if (fr.vptr !=NULL) {
       switch (frtyp) {
	 case IDL_TYP_BYTE:
	   frang=fr.bptr[n];
           break;
	 case IDL_TYP_INT:
	   frang=fr.iptr[n];
           break;
	 case IDL_TYP_LONG:
	   frang=fr.lptr[n];
           break;
	 case IDL_TYP_FLOAT:
	   frang=fr.fptr[n];
           break;
	 case IDL_TYP_DOUBLE:
	   frang=fr.dptr[n];
           break;
         default:
          frang=180;
       }
     }

     if (rs.vptr !=NULL) {
       switch (rstyp) {
	 case IDL_TYP_BYTE:
	   rsep=rs.bptr[n];
           break;
	 case IDL_TYP_INT:
	   rsep=rs.iptr[n];
           break;
	 case IDL_TYP_LONG:
	   rsep=rs.lptr[n];
           break;
	 case IDL_TYP_FLOAT:
	   rsep=rs.fptr[n];
           break;
	 case IDL_TYP_DOUBLE:
	   rsep=rs.dptr[n];
           break;
         default:
           rsep=45;
       }
     }


    if (rx.vptr !=NULL) {
       switch (rxtyp) {
	 case IDL_TYP_BYTE:
	   rxrise=rx.bptr[n];
           break;
	 case IDL_TYP_INT:
	   rxrise=rx.iptr[n];
           break;
	 case IDL_TYP_LONG:
	   rxrise=rx.lptr[n];
           break;
	 case IDL_TYP_FLOAT:
	   rxrise=rx.fptr[n];
           break;
	 case IDL_TYP_DOUBLE:
	   rxrise=rx.dptr[n];
           break;
         default:
           rxrise=0;
       }
     }


    if (ht.vptr !=NULL) {
       switch (httyp) {
	 case IDL_TYP_BYTE:
	   height=ht.bptr[n];
           break;
	 case IDL_TYP_INT:
	   height=ht.iptr[n];
           break;
	 case IDL_TYP_LONG:
	   height=ht.lptr[n];
           break;
	 case IDL_TYP_FLOAT:
	   height=ht.fptr[n];
           break;
	 case IDL_TYP_DOUBLE:
	   height=ht.dptr[n];
           break;
         default:
           height=300;
       }
     }

    if (type !=0) RPosGeoGS(center,bcrd,rcrd,&site,frang,rsep,rxrise,height,
         &rho,&lat,&lng);
    else RPosGeo(center,bcrd,rcrd,&site,frang,rsep,rxrise,height,
         &rho,&lat,&lng,chisham);

     rptr[n]=rho;
     latptr[n]=lat;
     lonptr[n]=lng;


    }

    IDL_VarCopy(vr,argv[8]);
    IDL_VarCopy(vlat,argv[9]);
    IDL_VarCopy(vlon,argv[10]);


  } else {

    IDL_ENSURE_SCALAR(argv[2]);
    IDL_ENSURE_SCALAR(argv[4]);
    IDL_ENSURE_SCALAR(argv[5]);
    IDL_ENSURE_SCALAR(argv[6]);
    IDL_ENSURE_SCALAR(argv[7]);

    bcrd=IDL_LongScalar(argv[1]);
    rcrd=IDL_LongScalar(argv[2]);
    frang=IDL_LongScalar(argv[4]);
    rsep=IDL_LongScalar(argv[5]);
    rxrise=IDL_LongScalar(argv[6]);
    height=IDL_DoubleScalar(argv[7]);

    if (type !=0) RPosGeoGS(center,bcrd,rcrd,&site,frang,rsep,rxrise,height,
         &rho,&lat,&lng);
    else RPosGeo(center,bcrd,rcrd,&site,frang,rsep,rxrise,height,
         &rho,&lat,&lng,chisham);

    IDL_StoreScalar(argv[8],IDL_TYP_DOUBLE,(IDL_ALLTYPES *) &rho);
    IDL_StoreScalar(argv[9],IDL_TYP_DOUBLE,(IDL_ALLTYPES *) &lat);
    IDL_StoreScalar(argv[10],IDL_TYP_DOUBLE,(IDL_ALLTYPES *) &lng);


  }
  

  IDL_KWCleanup(IDL_KW_CLEAN);
  return (IDL_GettmpLong(s));

}


static IDL_VPTR IDLRadarPos(int argc,IDL_VPTR *argv,char *argk) {

  return IDLRadarConvert(0,argc,argv,argk);


}




static IDL_VPTR IDLRadarPosGS(int argc,IDL_VPTR *argv) {

    char *argk;

    return IDLRadarConvert(1,argc,argv,argk);

}



int IDL_Load(void) {

  static IDL_SYSFUN_DEF2 fnaddr[]={
<<<<<<< HEAD
    { {IDLRadarLoad},"RADARLOAD",1,1,0,0},
    { {IDLRadarLoadHardware},"RADARLOADHARDWARE",1,1,IDL_SYSFUN_DEF_F_KEYWORDS,0},
    { {IDLRadarEpochGetSite},"RADAREPOCHGETSITE",2,2,0,0},
    { {IDLRadarYMDHMSGetSite},"RADARYMDHMSGETSITE",7,7,0,0},
    { {IDLRadarGetRadar},"RADARGETRADAR",2,2,0,0},
    { {IDLRadarPos},"RADARPOS",11,11,0,0},
    { {IDLRadarPosGS},"RADARPOSGS",11,11,0,0},
=======
    { IDLRadarLoad,"RADARLOAD",1,1,0,0},
    { IDLRadarLoadHardware,"RADARLOADHARDWARE",1,1,IDL_SYSFUN_DEF_F_KEYWORDS,0},
    { IDLRadarEpochGetSite,"RADAREPOCHGETSITE",2,2,0,0},
    { IDLRadarYMDHMSGetSite,"RADARYMDHMSGETSITE",7,7,0,0},
    { IDLRadarGetRadar,"RADARGETRADAR",2,2,0,0},
    { IDLRadarPos,"RADARPOS",11,11,IDL_SYSFUN_DEF_F_KEYWORDS,0},
    { IDLRadarPosGS,"RADARPOSGS",11,11,0,0},
>>>>>>> edb03d3f
  };


  if (!(msg_block = IDL_MessageDefineBlock("rpos",
                    IDL_CARRAY_ELTS(msg_arr), msg_arr)))
    return IDL_FALSE;

  return IDL_SysRtnAdd(fnaddr,TRUE,IDL_CARRAY_ELTS(fnaddr));

}<|MERGE_RESOLUTION|>--- conflicted
+++ resolved
@@ -918,23 +918,13 @@
 int IDL_Load(void) {
 
   static IDL_SYSFUN_DEF2 fnaddr[]={
-<<<<<<< HEAD
     { {IDLRadarLoad},"RADARLOAD",1,1,0,0},
     { {IDLRadarLoadHardware},"RADARLOADHARDWARE",1,1,IDL_SYSFUN_DEF_F_KEYWORDS,0},
     { {IDLRadarEpochGetSite},"RADAREPOCHGETSITE",2,2,0,0},
     { {IDLRadarYMDHMSGetSite},"RADARYMDHMSGETSITE",7,7,0,0},
     { {IDLRadarGetRadar},"RADARGETRADAR",2,2,0,0},
-    { {IDLRadarPos},"RADARPOS",11,11,0,0},
+    { {IDLRadarPos},"RADARPOS",11,11,IDL_SYSFUN_DEF_F_KEYWORDS,0},
     { {IDLRadarPosGS},"RADARPOSGS",11,11,0,0},
-=======
-    { IDLRadarLoad,"RADARLOAD",1,1,0,0},
-    { IDLRadarLoadHardware,"RADARLOADHARDWARE",1,1,IDL_SYSFUN_DEF_F_KEYWORDS,0},
-    { IDLRadarEpochGetSite,"RADAREPOCHGETSITE",2,2,0,0},
-    { IDLRadarYMDHMSGetSite,"RADARYMDHMSGETSITE",7,7,0,0},
-    { IDLRadarGetRadar,"RADARGETRADAR",2,2,0,0},
-    { IDLRadarPos,"RADARPOS",11,11,IDL_SYSFUN_DEF_F_KEYWORDS,0},
-    { IDLRadarPosGS,"RADARPOSGS",11,11,0,0},
->>>>>>> edb03d3f
   };
 
 
