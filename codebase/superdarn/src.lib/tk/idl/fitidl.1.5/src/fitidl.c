--- conflicted
+++ resolved
@@ -196,50 +196,7 @@
 
   
   static IDL_STRUCT_TAG_DEF fitdata[]={    
-<<<<<<< HEAD
-    {"REVISION",0,NULL},   /* 0 */
-    {"NOISE",0,NULL},   /* 1 */ 
-    {"PWR0",rdim,(void *) IDL_TYP_FLOAT}, /* 2 */
-    {"NLAG",rdim,(void *) IDL_TYP_INT}, /* 3 */
-    {"QFLG",rdim,(void *) IDL_TYP_BYTE}, /* 4 */
-    {"GFLG",rdim,(void *) IDL_TYP_BYTE}, /* 5 */
-    {"P_L",rdim,(void *) IDL_TYP_FLOAT}, /* 6 */
-    {"P_L_E",rdim,(void *) IDL_TYP_FLOAT}, /* 7 */
-    {"P_S",rdim,(void *) IDL_TYP_FLOAT}, /* 8 */
-    {"P_S_E",rdim,(void *) IDL_TYP_FLOAT}, /* 9 */
-    {"V",rdim,(void *) IDL_TYP_FLOAT}, /* 10 */
-    {"V_E",rdim,(void *) IDL_TYP_FLOAT}, /* 11 */
-    {"W_L",rdim,(void *) IDL_TYP_FLOAT}, /* 12 */
-    {"W_L_E",rdim,(void *) IDL_TYP_FLOAT}, /* 13 */
-    {"W_S",rdim,(void *) IDL_TYP_FLOAT}, /* 14 */
-    {"W_S_E",rdim,(void *) IDL_TYP_FLOAT}, /* 15 */
-    {"SD_L",rdim,(void *) IDL_TYP_FLOAT}, /* 16 */
-    {"SD_S",rdim,(void *) IDL_TYP_FLOAT}, /* 17 */
-    {"SD_PHI",rdim,(void *) IDL_TYP_FLOAT}, /* 18 */
-    {"X_QFLG",rdim,(void *) IDL_TYP_BYTE}, /* 19 */
-    {"X_GFLG",rdim,(void *) IDL_TYP_BYTE}, /* 20 */
-    {"X_P_L",rdim,(void *) IDL_TYP_FLOAT}, /* 21 */
-    {"X_P_L_E",rdim,(void *) IDL_TYP_FLOAT}, /* 22 */
-    {"X_P_S",rdim,(void *) IDL_TYP_FLOAT}, /* 23 */
-    {"X_P_S_E",rdim,(void *) IDL_TYP_FLOAT}, /* 24 */
-    {"X_V",rdim,(void *) IDL_TYP_FLOAT}, /* 25 */
-    {"X_V_E",rdim,(void *) IDL_TYP_FLOAT}, /* 26 */
-    {"X_W_L",rdim,(void *) IDL_TYP_FLOAT}, /* 27 */
-    {"X_W_L_E",rdim,(void *) IDL_TYP_FLOAT}, /* 28 */
-    {"X_W_S",rdim,(void *) IDL_TYP_FLOAT}, /* 29 */
-    {"X_W_S_E",rdim,(void *) IDL_TYP_FLOAT}, /* 30 */
-    {"PHI0",rdim,(void *) IDL_TYP_FLOAT}, /* 31 */
-    {"PHI0_E",rdim,(void *) IDL_TYP_FLOAT}, /* 32 */
-    {"ELV",rdim,(void *) IDL_TYP_FLOAT}, /* 33 */  
-    {"ELV_LOW",rdim,(void *) IDL_TYP_FLOAT}, /* 34 */
-    {"ELV_HIGH",rdim,(void *) IDL_TYP_FLOAT}, /* 35 */
-    {"ELV_FITTED",rdim,(void *) IDL_TYP_FLOAT}, /* 36 */  
-    {"ELV_ERROR",rdim,(void *) IDL_TYP_FLOAT}, /* 37 */  
-    {"X_SD_L",rdim,(void *) IDL_TYP_FLOAT}, /* 38 */
-    {"X_SD_S",rdim,(void *) IDL_TYP_FLOAT}, /* 39 */
-    {"X_SD_PHI",rdim,(void *) IDL_TYP_FLOAT}, /* 40 */
-=======
-    {"ALGORITHM",0,(void *) IDL_TYP_STRING},  /* 0 */
+    {"ALGORITHM",0,(void *) IDL_TYP_STRING}, /* 0 */
     {"REVISION",0,NULL},   /* 1 */
     {"NOISE",0,NULL},   /* 2 */ 
     {"PWR0",rdim,(void *) IDL_TYP_FLOAT}, /* 3 */
@@ -276,10 +233,11 @@
     {"ELV",rdim,(void *) IDL_TYP_FLOAT}, /* 34 */  
     {"ELV_LOW",rdim,(void *) IDL_TYP_FLOAT}, /* 35 */
     {"ELV_HIGH",rdim,(void *) IDL_TYP_FLOAT}, /* 36 */
-    {"X_SD_L",rdim,(void *) IDL_TYP_FLOAT}, /* 37 */
-    {"X_SD_S",rdim,(void *) IDL_TYP_FLOAT}, /* 38 */
-    {"X_SD_PHI",rdim,(void *) IDL_TYP_FLOAT}, /* 39 */
->>>>>>> 7c9d1d53
+    {"ELV_FITTED",rdim,(void *) IDL_TYP_FLOAT}, /* 37 */  
+    {"ELV_ERROR",rdim,(void *) IDL_TYP_FLOAT}, /* 38 */ 
+    {"X_SD_L",rdim,(void *) IDL_TYP_FLOAT}, /* 39 */
+    {"X_SD_S",rdim,(void *) IDL_TYP_FLOAT}, /* 40 */
+    {"X_SD_PHI",rdim,(void *) IDL_TYP_FLOAT}, /* 41 */
  
     {0}};
 
