/*Copyright (C) 2015  SuperDARN Canada, University of Saskatchewan

This program is free software: you can redistribute it and/or modify
it under the terms of the GNU General Public License as published by
the Free Software Foundation, either version 3 of the License, or
(at your option) any later version.

This program is distributed in the hope that it will be useful,
but WITHOUT ANY WARRANTY; without even the implied warranty of
MERCHANTABILITY or FITNESS FOR A PARTICULAR PURPOSE.  See the
GNU General Public License for more details.

You should have received a copy of the GNU General Public License
along with this program.  If not, see <http://www.gnu.org/licenses/>.

author(s): Keith Kotyk
modifications: 
    2020-03-11 Marina Schmidt (SuperDARN Canada) removed all defined constants 
                              and include rmath.h
    2020-08-12 Marina Schmidt (SuperDARN Canada) removed map function for better decoupling abilities
*/

/*
ACF determinations from fitted parameters
*/

#include "llist.h"
#include "rtypes.h"
#include "determinations.h"
#include "fitblk.h"
#include "elevation.h"
#include <math.h>
#include <stdio.h>
#include <stdlib.h>
#include <string.h>
#include "rmath.h"
/**
 * Allocates space needed for final data parameters.
 *
 * @param fit_data:  The FitData struct that holds parameters that have been extracted from
 *                       fitted data.
 * @param fit_prms:  The FITPRM struct holding rawacf record info.
 */
void allocate_fit_data(struct FitData* fit_data, FITPRMS* fit_prms){
    fit_data->rng = realloc(fit_data->rng,fit_prms->nrang * sizeof(*fit_data->rng));
    if(fit_data->rng == NULL){
        fprintf(stderr,"COULD NOT ALLOCATE fit_data->rng\n");
    }
    else{
        memset(fit_data->rng,0,sizeof(*fit_data->rng) * fit_prms->nrang);
    }

    fit_data->xrng = realloc(fit_data->xrng,fit_prms->nrang * sizeof(*fit_data->xrng));
    if(fit_data->xrng == NULL){
        fprintf(stderr,"COULD NOT ALLOCATE fit_data->xrng\n");
    }
    else{
        memset(fit_data->xrng,0,sizeof(*fit_data->xrng) * fit_prms->nrang);
    }

    fit_data->elv = realloc(fit_data->elv,fit_prms->nrang * sizeof(*fit_data->elv));
    if (fit_data->elv == NULL){
        fprintf(stderr,"COULD NOT ALLOCATE fit_data->xrng\n");
    }
    else{
        memset(fit_data->elv,0,sizeof(*fit_data->elv) * fit_prms->nrang);
    }

}

/**
 * @brief      Calls the overall set of functions that extract final data parameters from the
 *             fitted data.
 *
 * @param[in]  ranges     The list of RANGENODE structs.
 * @param      fit_prms   The FITPRM struct holding rawacf record info.
 * @param      fit_data   The FitData struct that holds parameters that have been extracted from
 *                        fitted data.
 * @param[in]  noise_pwr  The noise power.
 */
void ACF_Determinations(llist ranges, FITPRMS* fit_prms,struct FitData* fit_data,double noise_pwr, int elv_version){
    int list_null_flag = LLIST_SUCCESS;
    fit_data->revision.major=3;
    fit_data->revision.minor=0;

    allocate_fit_data(fit_data,fit_prms);

    llist_node node; 
    fit_data->noise.vel = 0.0;
    fit_data->noise.skynoise = noise_pwr;
    fit_data->noise.lag0 = 0.0;

    lag_0_pwr_in_dB(fit_data->rng,fit_prms,noise_pwr);
    
    if (ranges == NULL)
    {
        fprintf(stderr, "List is empty\n");
    }
    // get the first node of the list called the head 
    llist_reset_iter(ranges);
    llist_get_iter(ranges, &node);
    while(node != NULL && list_null_flag == LLIST_SUCCESS)
    {
       set_xcf_phi0(node, fit_data, fit_prms); 
       list_null_flag = llist_go_next(ranges);
       llist_get_iter(ranges, &node); 
    }
    list_null_flag = LLIST_SUCCESS;
    llist_reset_iter(ranges);
    llist_get_iter(ranges, &node); 
    while(node != NULL && list_null_flag == LLIST_SUCCESS)
    {
       find_elevation(node, fit_data, fit_prms, elv_version);
       find_elevation_high(node, fit_data, fit_prms);
       find_elevation_low(node, fit_data, fit_prms);
       list_null_flag = llist_go_next(ranges);
       llist_get_iter(ranges, &node); 

    }
    list_null_flag = LLIST_SUCCESS;
    llist_reset_iter(ranges);
    llist_get_iter(ranges, &node);
    while(node != NULL && list_null_flag == LLIST_SUCCESS)
    {
        set_xcf_phi0_err(node, fit_data->xrng);
        set_xcf_sdev_phi(node, fit_data->xrng);

        // if refractive index is not set to a constant
        // then calculate it
        #ifdef _RFC_IDX
            refractive_index(node, fit_data->elv);
        #endif

        // setting quality flag
        set_qflg(node, fit_data->rng);
        
        // setting Signal-to-Noise fields (dB)
        set_p_l(node, fit_data->rng, &noise_pwr);
        set_p_l_err(node, fit_data->rng);
        set_p_s(node, fit_data->rng, &noise_pwr);
        set_p_s_err(node, fit_data->rng);

        // setting velocity fields (m/s)
        set_v(node, fit_data->rng, fit_prms);
        set_v_err(node, fit_data->rng, fit_prms);

        // setting the spectral width fields (m/s)
        set_w_l(node, fit_data->rng, fit_prms);
        set_w_l_err(node, fit_data->rng, fit_prms);
        set_w_s(node, fit_data->rng, fit_prms);
        set_w_s_err(node, fit_data->rng, fit_prms);

        // setting standard deviation fields 
        set_sdev_l(node, fit_data->rng);
        set_sdev_s(node, fit_data->rng);
        set_sdev_phi(node, fit_data->rng);
        
        // setting ground scatter field
        set_gsct(node, fit_data->rng);

        // TODO: ???
        set_nump(node, fit_data->rng);

       list_null_flag = llist_go_next(ranges);
       llist_get_iter(ranges, &node); 
    }
    llist_reset_iter(ranges);
}

/**
 * @brief      Calculates refractive index for a given range.
 *
 * @param[in]  range           A RANGENODE struct.
 * @param      fit_elev_array  A FitElv array that holds calculated elevation.
 *
 */
void refractive_index(llist_node range, struct FitElv* fit_elev_array){
    double height;
    RANGENODE *range_node;
    double cos_elev_angle;
    double height_ratio;

    range_node = (RANGENODE*) range;

    height = (range_node->range <= 10) ? CLOSE_GATE_HEIGHT : FAR_GATE_HEIGHT;

    cos_elev_angle = cos(PI/180 * fit_elev_array[range_node->range].normal);

    height_ratio = (RE/(RE + height));

    range_node->refrc_idx =  height_ratio * (cos_elev_angle/MAGNETIC_DIP_ANGLE);


}

/**
 * @brief      Converts lag 0 power to dB.
 *
 * @param      fit_range_array  This struct holds fit results and is used by RST to write out final
 *                              final results.
 * @param      fit_prms         The FITPRM struct holding rawacf record info.
 * @param[in]  noise_pwr        The noise power
 *
 * An arbitrary value of -50 is assigned in the case that the lag 0 power minus the noise is below
 * 0.0.
 */
void lag_0_pwr_in_dB(struct FitRange* fit_range_array,FITPRMS* fit_prms,double noise_pwr){
    int i;

    for(i=0;i<fit_prms->nrang;i++){
        if((fit_prms->pwr0[i] - noise_pwr) > 0.0){
            fit_range_array[i].p_0 = 10 * log10((fit_prms->pwr0[i] - noise_pwr) / noise_pwr);
        }
        else{
            fit_range_array[i].p_0 = -50.0;
        }
    }
}

/**
 * @brief      Sets a flag showing that data for a range is valid.
 *
 * @param[in]  range            A RANGENODE struct.
 * @param      fit_range_array  This struct holds fit results and is used by RST to write out final
 *                              final results.
 *
 */
void set_qflg(llist_node range,struct FitRange* fit_range_array){
    RANGENODE* range_node;

    range_node = (RANGENODE*) range;

    fit_range_array[range_node->range].qflg = 1;

}

/**
 * @brief      Sets the value of the linear fitted lag 0 power in dB
 *
 * @param[in]  range            The FITPRM struct holding rawacf record info.
 * @param      fit_range_array  This struct holds fit results and is used by RST to write out final
 *                              final results.
 * @param      noise_pwr        The noise power.
 *
 */
void set_p_l(llist_node range, struct FitRange* fit_range_array, double* noise_pwr){
    RANGENODE* range_node;
    double noise_dB;

    range_node = (RANGENODE*) range;
    noise_dB = 10 * log10( *noise_pwr);

    fit_range_array[range_node->range].p_l = 10 * range_node->l_pwr_fit->a * LN_TO_LOG - noise_dB;

}

/**
 * @brief      Sets the value of the linear fitted lag 0 power error in dB
 *
 * @param[in]  range            A RANGENODE struct.
 * @param      fit_range_array  This struct holds fit results and is used by RST to write out final
 *                              final results.
 *
 */
void set_p_l_err(llist_node range, struct FitRange* fit_range_array){
    RANGENODE* range_node;

    range_node = (RANGENODE*) range;

    fit_range_array[range_node->range].p_l_err = 10 * sqrt(range_node->l_pwr_fit_err->sigma_2_a) * LN_TO_LOG;  /* Here pwr_fit_err!*/

}

/**
 * @brief      Sets the value of the quadratic fitted lag 0 power in dB.
 *
 * @param[in]  range            A RANGENODE struct.
 * @param      fit_range_array  This struct holds fit results and is used by RST to write out final
 *                              final results.
 * @param      noise_pwr        The noise power.
 *
 */
void set_p_s(llist_node range, struct FitRange* fit_range_array, double* noise_pwr){
    RANGENODE* range_node;
    double noise_dB;

    range_node = (RANGENODE*) range;
    noise_dB = 10 * log10( *noise_pwr);

    fit_range_array[range_node->range].p_s = 10 * range_node->q_pwr_fit->a * LN_TO_LOG - noise_dB;

}

/**
 * @brief      Sets the value of the quadratic fitted lag 0 power error in dB.
 *
 * @param[in]  range            A RANGENODE struct.
 * @param      fit_range_array  This struct holds fit results and is used by RST to write out final
 *                              final results.
 *
 */
void set_p_s_err(llist_node range, struct FitRange* fit_range_array){
    RANGENODE* range_node;

    range_node = (RANGENODE*) range;

    fit_range_array[range_node->range].p_s_err = 10 * sqrt(range_node->q_pwr_fit_err->sigma_2_a) * LN_TO_LOG;

}

/**
 * @brief      Sets the value of the determined velocity from the phase fit.
 *
 * @param[in]  range            A RANGENODE struct.
 * @param      fit_range_array  This struct holds fit results and is used by RST to write out final
 *                              final results.
 * @param      fit_prms         The FITPRM struct holding rawacf record info.
 *
 */
void set_v(llist_node range, struct FitRange* fit_range_array, FITPRMS* fit_prms){
    RANGENODE* range_node;
    double conversion_factor,velocity;

    range_node = (RANGENODE*) range;

    conversion_factor = C/((4*PI)*(fit_prms->tfreq * 1000.0)) * fit_prms->vdir;

    velocity = range_node->phase_fit->b * conversion_factor * (1/range_node->refrc_idx);

    fit_range_array[range_node->range].v = velocity;
}

/**
 * @brief      Sets the value of the determined velocity error from the phase fit.
 *
 * @param[in]  range            A RANGENODE struct.
 * @param      fit_range_array  This struct holds fit results and is used by RST to write out final
 *                              final results.
 * @param      fit_prms         The FITPRM struct holding rawacf record info.
 *
 */
void set_v_err(llist_node range, struct FitRange* fit_range_array, FITPRMS* fit_prms){
    RANGENODE* range_node;
    double conversion_factor,velocity_err;

    range_node = (RANGENODE*) range;
    conversion_factor = C/((4*PI)*(fit_prms->tfreq * 1000.0));

    velocity_err = sqrt(range_node->phase_fit->sigma_2_b) * conversion_factor * (1/range_node->refrc_idx);

    fit_range_array[range_node->range].v_err = velocity_err;
}

/**
 * @brief      Sets the value of the determined spectral width from the linear power fit.
 *
 * @param[in]  range            A RANGENODE struct.
 * @param      fit_range_array  This struct holds fit results and is used by RST to write out final
 *                              final results.
 * @param      fit_prms         The FITPRM struct holding rawacf record info.
 *
 */
void set_w_l(llist_node range, struct FitRange* fit_range_array, FITPRMS* fit_prms){
    RANGENODE* range_node;
    double conversion_factor;

    range_node = (RANGENODE*) range;
    conversion_factor = C/((4*PI)*(fit_prms->tfreq * 1000.0))*2.;

    fit_range_array[range_node->range].w_l = fabs(range_node->l_pwr_fit->b) * conversion_factor;
}

/**
 * @brief      Sets the value of the determined spectral width error from the linear power fit.
 *
 * @param[in]  range            A RANGENODE struct.
 * @param      fit_range_array  This struct holds fit results and is used by RST to write out final
 *                              final results.
 * @param      fit_prms         The FITPRM struct holding rawacf record info.
 *
 */
void set_w_l_err(llist_node range, struct FitRange* fit_range_array, FITPRMS* fit_prms){
    RANGENODE* range_node;
    double conversion_factor;

    range_node = (RANGENODE*) range;
    conversion_factor = C/(4*PI)/(fit_prms->tfreq * 1000.0)*2.;

    fit_range_array[range_node->range].w_l_err = sqrt(range_node->l_pwr_fit_err->sigma_2_b) * conversion_factor;
}

/**
 * @brief       Sets the value of the determined spectral width from the quadratic power fit.
 *
 * @param[in]  range            A RANGENODE struct.
 * @param      fit_range_array  This struct holds fit results and is used by RST to write out final
 *                              final results.
 * @param      fit_prms         The FITPRM struct holding rawacf record info.
 *
 */
void set_w_s(llist_node range, struct FitRange* fit_range_array, FITPRMS* fit_prms){
    RANGENODE* range_node;
    double conversion_factor;
    double fit_sqrt;

    range_node = (RANGENODE*) range;
    conversion_factor = C/(4*PI)/(fit_prms->tfreq * 1000.0) *4.* sqrt(log(2));

    fit_sqrt = sqrt(fabs(range_node->q_pwr_fit->b));
    fit_range_array[range_node->range].w_s = fit_sqrt * conversion_factor;
}

/**
 * @brief      Sets the value of the determined spectral width error from the quadratic power fit.
 *
 * @param[in]  range            A RANGENODE struct.
 * @param      fit_range_array  This struct holds fit results and is used by RST to write out final
 *                              final results.
 * @param      fit_prms         The FITPRM struct holding rawacf record info.
 *
 */
void set_w_s_err(llist_node range, struct FitRange* fit_range_array, FITPRMS* fit_prms){
    RANGENODE* range_node;
    double conversion_factor;
    double fit_sqrt, fit_std_dev, w_s_err;
    range_node = (RANGENODE*) range;

    conversion_factor = C/(4*PI)/(fit_prms->tfreq * 1000.0) * 4.*sqrt(log(2));
    fit_std_dev = sqrt(range_node->q_pwr_fit_err->sigma_2_b);
    fit_sqrt = sqrt(fabs(range_node->q_pwr_fit->b));
    w_s_err =  fit_std_dev/2./fit_sqrt * conversion_factor;
    fit_range_array[range_node->range].w_s_err = w_s_err;
}

/**
 * @brief      Sets the value of chi squared from the linear power fit.
 *
 * @param[in]  range            A RANGENODE struct.
 * @param      fit_range_array  This struct holds fit results and is used by RST to write out final
 *                              final results.
 * @param      fit_prms         The FITPRM struct holding rawacf record info.
 *
 */
void set_sdev_l(llist_node range, struct FitRange* fit_range_array){
    RANGENODE* range_node;

    range_node = (RANGENODE*) range;

    fit_range_array[range_node->range].sdev_l = range_node->l_pwr_fit->chi_2;
}

/**
 * @brief      Sets the value of chi squared from the quadratic power fit.
 *
 * @param[in]  range            A RANGENODE struct.
 * @param      fit_range_array  This struct holds fit results and is used by RST to write out final
 *                              final results.
 * @param      fit_prms         The FITPRM struct holding rawacf record info.
 *
 */
void set_sdev_s(llist_node range, struct FitRange* fit_range_array){
    RANGENODE* range_node;

    range_node = (RANGENODE*) range;

    fit_range_array[range_node->range].sdev_s = range_node->q_pwr_fit->chi_2;
}

/**
 * @brief      Sets the value of chi squared from the phase fit.
 *
 * @param[in]  range            A RANGENODE struct.
 * @param      fit_range_array  This struct holds fit results and is used by RST to write out final
 *                              final results.
 * @param      fit_prms         The FITPRM struct holding rawacf record info.
 *
 */
void set_sdev_phi(llist_node range, struct FitRange* fit_range_array){
    RANGENODE* range_node;

    range_node = (RANGENODE*) range;

    fit_range_array[range_node->range].sdev_phi = range_node->phase_fit->chi_2;
}

/**
 * @brief      Sets the flag of whether a range is ground scatter.
 *
 * @param[in]  range            A RANGENODE struct.
 * @param      fit_range_array  This struct holds fit results and is used by RST to write out final
 *                              final results.
 * @param      fit_prms         The FITPRM struct holding rawacf record info.
 *
 */
void set_gsct(llist_node range, struct FitRange* fit_range_array){
    RANGENODE* range_node;
    double v_abs,w;

    range_node = (RANGENODE*) range;

    v_abs = fabs(fit_range_array[range_node->range].v);
    w = fit_range_array[range_node->range].w_l;
    fit_range_array[range_node->range].gsct = (v_abs - (V_max - w * (V_max/W_max)) < 0) ? 1 : 0;
}

/**
 * @brief      Sets the number of good points used in the power fitting.
 *
 * @param[in]  range            A RANGENODE struct.
 * @param      fit_range_array  This struct holds fit results and is used by RST to write out final
 *                              final results.
 * @param      fit_prms         The FITPRM struct holding rawacf record info.
 *
 */
void set_nump(llist_node range, struct FitRange* fit_range_array){
    RANGENODE* range_node;

    range_node = (RANGENODE*) range;

    fit_range_array[range_node->range].nump = llist_size(range_node->pwrs);
}

/**
 * @brief      Determines the elevation angle from the fitted XCF phase.
 *
 * @param[in]  range            A RANGENODE struct.
 * @param      fit_range_array  This struct holds fit results and is used by RST to write out final
 *                              final results.
 * @param      fit_prms         The FITPRM struct holding rawacf record info.
 *
 */
void find_elevation(llist_node range, struct FitData* fit_data, FITPRMS* fit_prms, int elv_version){

    double azi_offset,phi_0;
    RANGENODE* range_node;
    range_node = (RANGENODE*) range;
    struct FitPrm* fitprm;
    fitprm = malloc(sizeof(struct FitPrm));
    azi_offset = fit_prms->maxbeam/2 - 0.5;
    phi_0 = fit_prms->bmsep * (fit_prms->bmnum - azi_offset) * PI/180;
    
    // need this elevation algorithms to work. 
    // TODO: make consistent structs between fitacf versionss
    // so we don't have this problem again
    fitprm->interfer[0] = fit_prms->interfer[0];
    fitprm->interfer[1] = fit_prms->interfer[1];
    fitprm->interfer[2] = fit_prms->interfer[2];
    fitprm->maxbeam = fit_prms->maxbeam;
    fitprm->bmsep = fit_prms->bmsep;
    fitprm->bmnum = fit_prms->bmnum;
    fitprm->tfreq = fit_prms->tfreq;
    fitprm->tdiff = fit_prms->tdiff;
    fitprm->phidiff = fit_prms->phidiff;

    // elv_version 2 is the Shepherd [2017] elevation calculation
    // elv_version 1 is original elevation calculation
    // elv_version 0 is specifically for the GBR radar when -old_elev is specified
    if (elv_version == 2)
    {
        fit_data->elv[range_node->range].normal = elevation_v2( fitprm, fit_data->xrng[range_node->range].phi0);
    }
    else if (elv_version == 1)
    {
        fit_data->elv[range_node->range].normal = elevation( fitprm, fit_data->xrng[range_node->range].phi0);
    }
    else if (elv_version == 0)
    {
        fit_data->elv[range_node->range].normal = elev_goose(fitprm, fit_data->xrng[range_node->range].phi0);
    }
    else
    {
        fprintf(stderr, "Error: Elevation version does not exist\n");
    }
    free(fitprm);
}

void find_elevation_high(llist_node range, struct FitData* fit_data, FITPRMS* fit_prms)
{
    
    double x,y,z;
    double antenna_sep,elev_corr;
    int phi_sign;
    double azi_offset,phi_0,c_phi_0;
    double wave_num;
    double cable_offset;
    double phase_diff_max;
    double psi_uncorrected;
    double psi,theta,psi_kd;
    double elevation;

    RANGENODE* range_node;

    range_node = (RANGENODE*) range;


    x = fit_prms->interfer[0];
    y = fit_prms->interfer[1];
    z = fit_prms->interfer[2];

    antenna_sep = sqrt(x*x + y*y + z*z);

    elev_corr = asin(z/antenna_sep);
    if (y > 0.0){
        phi_sign = 1;
    }
    else{
        phi_sign = -1;
        elev_corr = -elev_corr;
    }

    azi_offset = fit_prms->maxbeam/2 - 0.5;
    phi_0 = fit_prms->bmsep * (fit_prms->bmnum - azi_offset) * PI/180;
    c_phi_0 = cos(phi_0);

    wave_num = 2 * PI * fit_prms->tfreq * 1000/C;

    cable_offset = -2 * PI * fit_prms->tfreq * 1000 * fit_prms->tdiff * 1.0e-6;

    phase_diff_max = phi_sign * wave_num * antenna_sep * c_phi_0 + cable_offset;

    psi_uncorrected = range_node->elev_fit->a + 2 * PI * floor((phase_diff_max-range_node->elev_fit->a)/(2*PI));

    if(phi_sign < 0) 
    {
        psi_uncorrected += 2 * PI;
    }

    psi = psi_uncorrected - cable_offset;


    psi_kd = psi/(wave_num * antenna_sep);
    theta = c_phi_0 * c_phi_0 - psi_kd * psi_kd;
    if( (theta < 0.0) || (fabs(theta) > 1.0) ){
        elevation = -elev_corr;
    }
    else{
        elevation = asin(sqrt(theta));
    }


    fit_data->elv[range_node->range].high = 180/PI * (elevation + elev_corr);
}

<<<<<<< HEAD
    /*Elevation errors*/
    psi_k2d2 = psi/(wave_num * wave_num * antenna_sep * antenna_sep);
    df_by_dy = psi_k2d2/sqrt(theta * (1 - theta));
    fit_data->elv[range_node->range].low = 180/PI * sqrt(range_node->elev_fit->sigma_2_a) * fabs(df_by_dy);
    fprintf(stderr, "sigma 2a %f\n", range_node->elev_fit->sigma_2_a);
=======
void find_elevation_low(llist_node range, struct FitData* fit_data, FITPRMS* fit_prms)
{
    
    double x,y,z;
    double antenna_sep,elev_corr;
    int phi_sign;
    double azi_offset,phi_0,c_phi_0;
    double wave_num;
    double cable_offset;
    double phase_diff_max;
    double psi_uncorrected;
    double psi,theta,psi_kd,psi_k2d2,df_by_dy;
>>>>>>> 15062d73

    RANGENODE* range_node;

<<<<<<< HEAD
    fprintf(stderr, "theta: %f\n", theta);
    fprintf(stderr, "elv_a: %f\n", range_node->elev_fit->a);
    fprintf(stderr, "c_phi_0: %f\n", c_phi_0);
    fprintf(stderr, "psi_kd: %f\n", psi_kd);
    fprintf(stderr, "phi_diff: %f\n", fit_prms->phidiff);
    if(phi_sign < 0) psi_uncorrected_unfitted += 2 * PI;
=======
    range_node = (RANGENODE*) range;

>>>>>>> 15062d73

    x = fit_prms->interfer[0];
    y = fit_prms->interfer[1];
    z = fit_prms->interfer[2];

    antenna_sep = sqrt(x*x + y*y + z*z);

    elev_corr = asin(z/antenna_sep);
    if (y > 0.0){
        phi_sign = 1;
    }
    else{
        phi_sign = -1;
        elev_corr = -elev_corr;
    }

    azi_offset = fit_prms->maxbeam/2 - 0.5;
    phi_0 = fit_prms->bmsep * (fit_prms->bmnum - azi_offset) * PI/180;
    c_phi_0 = cos(phi_0);

    wave_num = 2 * PI * fit_prms->tfreq * 1000/C;

    cable_offset = -2 * PI * fit_prms->tfreq * 1000 * fit_prms->tdiff * 1.0e-6;

    phase_diff_max = phi_sign * wave_num * antenna_sep * c_phi_0 + cable_offset;

    psi_uncorrected = range_node->elev_fit->a + 2 * PI * floor((phase_diff_max-range_node->elev_fit->a)/(2*PI));

    if(phi_sign < 0) psi_uncorrected += 2 * PI;

    psi = psi_uncorrected - cable_offset;


    psi_kd = psi/(wave_num * antenna_sep);
    theta = c_phi_0 * c_phi_0 - psi_kd * psi_kd;
    /*Elevation errors*/
    psi_k2d2 = psi/(wave_num * wave_num * antenna_sep * antenna_sep);
    df_by_dy = psi_k2d2/sqrt(theta * (1 - theta));

   fit_data->elv[range_node->range].low = 180/PI * sqrt(range_node->elev_fit->sigma_2_a) * fabs(df_by_dy);

}

/**
 * @brief      Sets the phase offset for the XCF from raw data.
 *
 * @param[in]  range            A RANGENODE struct.
 * @param      fit_range_array  This struct holds fit results and is used by RST to write out final
 *                              final results.
 * @param      fit_prms         The FITPRM struct holding rawacf record info.
 *
 */
void set_xcf_phi0(llist_node range, struct FitData* fit_data, FITPRMS* fit_prms){
    RANGENODE* range_node;
    double real, imag;

    range_node = (RANGENODE*) range;

    real = fit_prms->xcfd[range_node->range * fit_prms->mplgs][0];
    imag = fit_prms->xcfd[range_node->range * fit_prms->mplgs][1];

    /* Correct phase sign due to cable swapping */
    fit_data->xrng[range_node->range].phi0 = atan2(imag,real)*fit_prms->phidiff;
    fprintf(stderr, "xcf_phi0 before elv_a: %f\n", range_node->elev_fit->a);
    range_node->elev_fit->a *= fit_prms->phidiff;
    fprintf(stderr, "xcf_phi0 after elv_a: %f\n", range_node->elev_fit->a);
    fprintf(stderr, "phidiff: %f\n", fit_prms->phidiff);

}


/**
 * @brief      Sets the phase offset error for the XCF from the XCF fit.
 *
 * @param[in]  range            A RANGENODE struct.
 * @param      fit_range_array  This struct holds fit results and is used by RST to write out final
 *                              final results.
 *
 */
void set_xcf_phi0_err(llist_node range, struct FitRange* fit_range_array){
    RANGENODE* range_node;

    range_node = (RANGENODE*) range;

    fit_range_array[range_node->range].phi0_err = sqrt(range_node->elev_fit->sigma_2_a);

}

/**
 * @brief      Sets the fitted phase chi squared value for the XCF.
 *
 * @param[in]  range            A RANGENODE struct.
 * @param      fit_range_array  This struct holds fit results and is used by RST to write out final
 *                              final results.
 *
 */
void set_xcf_sdev_phi(llist_node range, struct FitRange* fit_range_array){
    RANGENODE* range_node;

    range_node = (RANGENODE*) range;

    fit_range_array[range_node->range].sdev_phi = range_node->elev_fit->chi_2;

}<|MERGE_RESOLUTION|>--- conflicted
+++ resolved
@@ -641,13 +641,7 @@
     fit_data->elv[range_node->range].high = 180/PI * (elevation + elev_corr);
 }
 
-<<<<<<< HEAD
-    /*Elevation errors*/
-    psi_k2d2 = psi/(wave_num * wave_num * antenna_sep * antenna_sep);
-    df_by_dy = psi_k2d2/sqrt(theta * (1 - theta));
-    fit_data->elv[range_node->range].low = 180/PI * sqrt(range_node->elev_fit->sigma_2_a) * fabs(df_by_dy);
-    fprintf(stderr, "sigma 2a %f\n", range_node->elev_fit->sigma_2_a);
-=======
+
 void find_elevation_low(llist_node range, struct FitData* fit_data, FITPRMS* fit_prms)
 {
     
@@ -660,21 +654,13 @@
     double phase_diff_max;
     double psi_uncorrected;
     double psi,theta,psi_kd,psi_k2d2,df_by_dy;
->>>>>>> 15062d73
-
-    RANGENODE* range_node;
-
-<<<<<<< HEAD
-    fprintf(stderr, "theta: %f\n", theta);
-    fprintf(stderr, "elv_a: %f\n", range_node->elev_fit->a);
-    fprintf(stderr, "c_phi_0: %f\n", c_phi_0);
-    fprintf(stderr, "psi_kd: %f\n", psi_kd);
-    fprintf(stderr, "phi_diff: %f\n", fit_prms->phidiff);
-    if(phi_sign < 0) psi_uncorrected_unfitted += 2 * PI;
-=======
-    range_node = (RANGENODE*) range;
-
->>>>>>> 15062d73
+
+
+    RANGENODE* range_node;
+
+
+    range_node = (RANGENODE*) range;
+
 
     x = fit_prms->interfer[0];
     y = fit_prms->interfer[1];
