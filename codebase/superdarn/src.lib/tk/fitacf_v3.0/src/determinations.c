/*Copyright (C) 2015  SuperDARN Canada, University of Saskatchewan

RST is free software: you can redistribute it and/or modify
it under the terms of the GNU General Public License as published by
the Free Software Foundation, either version 3 of the License, or
(at your option) any later version.

This program is distributed in the hope that it will be useful,
but WITHOUT ANY WARRANTY; without even the implied warranty of
MERCHANTABILITY or FITNESS FOR A PARTICULAR PURPOSE. See the
GNU General Public License for more details.

You should have received a copy of the GNU General Public License
along with this program.  If not, see <http://www.gnu.org/licenses/>.

author(s): Keith Kotyk
modifications: 
    2020-03-11 Marina Schmidt (SuperDARN Canada) removed all defined constants 
                              and include rmath.h
    2020-08-12 Marina Schmidt (SuperDARN Canada) removed map function for better decoupling abilities
    2020-10-29 Marina Schmidt (SuperDARN Canada) & Emma Bland (UNIS) Changed default elevation calculation to elevation_v2()
    2021-06-01 Emma Bland (UNIS) Consolidated elevation angle calculations into a single function
<<<<<<< HEAD
    2021-11-12 Emma Bland (UNIS) Changed elevation angle field names (elv.high --> elv.fitted, elv.low --> elv.error)
=======
    E.G.Thomas 2021-08: added support for bmoff parameter
>>>>>>> db5204d4
*/

/*
ACF determinations from fitted parameters
*/

#include "llist.h"
#include "rtypes.h"
#include "determinations.h"
#include "fitblk.h"
#include "elevation.h"
#include <math.h>
#include <stdio.h>
#include <stdlib.h>
#include <string.h>
#include "rmath.h"
/**
 * Allocates space needed for final data parameters.
 *
 * @param fit_data:  The FitData struct that holds parameters that have been extracted from
 *                       fitted data.
 * @param fit_prms:  The FITPRM struct holding rawacf record info.
 */
void allocate_fit_data(struct FitData* fit_data, FITPRMS* fit_prms){
    fit_data->rng = realloc(fit_data->rng,fit_prms->nrang * sizeof(*fit_data->rng));
    if(fit_data->rng == NULL){
        fprintf(stderr,"COULD NOT ALLOCATE fit_data->rng\n");
    }
    else{
        memset(fit_data->rng,0,sizeof(*fit_data->rng) * fit_prms->nrang);
    }

    fit_data->xrng = realloc(fit_data->xrng,fit_prms->nrang * sizeof(*fit_data->xrng));
    if(fit_data->xrng == NULL){
        fprintf(stderr,"COULD NOT ALLOCATE fit_data->xrng\n");
    }
    else{
        memset(fit_data->xrng,0,sizeof(*fit_data->xrng) * fit_prms->nrang);
    }

    fit_data->elv = realloc(fit_data->elv,fit_prms->nrang * sizeof(*fit_data->elv));
    if (fit_data->elv == NULL){
        fprintf(stderr,"COULD NOT ALLOCATE fit_data->xrng\n");
    }
    else{
        memset(fit_data->elv,0,sizeof(*fit_data->elv) * fit_prms->nrang);
    }

}

/**
 * @brief      Calls the overall set of functions that extract final data parameters from the
 *             fitted data.
 *
 * @param[in]  ranges     The list of RANGENODE structs.
 * @param      fit_prms   The FITPRM struct holding rawacf record info.
 * @param      fit_data   The FitData struct that holds parameters that have been extracted from
 *                        fitted data.
 * @param[in]  noise_pwr  The noise power.
 */
void ACF_Determinations(llist ranges, FITPRMS* fit_prms,struct FitData* fit_data,double noise_pwr, int elv_version){
    int list_null_flag = LLIST_SUCCESS;
    fit_data->revision.major=3;
    fit_data->revision.minor=0;

    allocate_fit_data(fit_data,fit_prms);

    llist_node node; 
    fit_data->noise.vel = 0.0;
    fit_data->noise.skynoise = noise_pwr;
    fit_data->noise.lag0 = 0.0;

    lag_0_pwr_in_dB(fit_data->rng,fit_prms,noise_pwr);
    
    if (ranges == NULL)
    {
        fprintf(stderr, "List is empty\n");
    }
    // get the first node of the list called the head 
    llist_reset_iter(ranges);
    llist_get_iter(ranges, &node);
    while(node != NULL && list_null_flag == LLIST_SUCCESS)
    {
       set_xcf_phi0(node, fit_data, fit_prms); 
       list_null_flag = llist_go_next(ranges);
       llist_get_iter(ranges, &node); 
    }
    list_null_flag = LLIST_SUCCESS;
    llist_reset_iter(ranges);
    llist_get_iter(ranges, &node); 
    while(node != NULL && list_null_flag == LLIST_SUCCESS)
    {
       find_elevation(node, fit_data, fit_prms, elv_version);
       find_elevation_error(node, fit_data, fit_prms);
       list_null_flag = llist_go_next(ranges);
       llist_get_iter(ranges, &node); 

    }
    list_null_flag = LLIST_SUCCESS;
    llist_reset_iter(ranges);
    llist_get_iter(ranges, &node);
    while(node != NULL && list_null_flag == LLIST_SUCCESS)
    {
        set_xcf_phi0_err(node, fit_data->xrng);
        set_xcf_sdev_phi(node, fit_data->xrng);

        // if refractive index is not set to a constant
        // then calculate it
        #ifdef _RFC_IDX
            refractive_index(node, fit_data->elv);
        #endif

        // setting quality flag
        set_qflg(node, fit_data->rng);
        
        // setting Signal-to-Noise fields (dB)
        set_p_l(node, fit_data->rng, &noise_pwr);
        set_p_l_err(node, fit_data->rng);
        set_p_s(node, fit_data->rng, &noise_pwr);
        set_p_s_err(node, fit_data->rng);

        // setting velocity fields (m/s)
        set_v(node, fit_data->rng, fit_prms);
        set_v_err(node, fit_data->rng, fit_prms);

        // setting the spectral width fields (m/s)
        set_w_l(node, fit_data->rng, fit_prms);
        set_w_l_err(node, fit_data->rng, fit_prms);
        set_w_s(node, fit_data->rng, fit_prms);
        set_w_s_err(node, fit_data->rng, fit_prms);

        // setting standard deviation fields 
        set_sdev_l(node, fit_data->rng);
        set_sdev_s(node, fit_data->rng);
        set_sdev_phi(node, fit_data->rng);
        
        // setting ground scatter field
        set_gsct(node, fit_data->rng);

        // TODO: ???
        set_nump(node, fit_data->rng);

       list_null_flag = llist_go_next(ranges);
       llist_get_iter(ranges, &node); 
    }
    llist_reset_iter(ranges);
}

/**
 * @brief      Calculates refractive index for a given range.
 *
 * @param[in]  range           A RANGENODE struct.
 * @param      fit_elev_array  A FitElv array that holds calculated elevation.
 *
 */
void refractive_index(llist_node range, struct FitElv* fit_elev_array){
    double height;
    RANGENODE *range_node;
    double cos_elev_angle;
    double height_ratio;

    range_node = (RANGENODE*) range;

    height = (range_node->range <= 10) ? CLOSE_GATE_HEIGHT : FAR_GATE_HEIGHT;

    cos_elev_angle = cos(PI/180 * fit_elev_array[range_node->range].normal);

    height_ratio = (RE/(RE + height));

    range_node->refrc_idx =  height_ratio * (cos_elev_angle/MAGNETIC_DIP_ANGLE);


}

/**
 * @brief      Converts lag 0 power to dB.
 *
 * @param      fit_range_array  This struct holds fit results and is used by RST to write out final
 *                              final results.
 * @param      fit_prms         The FITPRM struct holding rawacf record info.
 * @param[in]  noise_pwr        The noise power
 *
 * An arbitrary value of -50 is assigned in the case that the lag 0 power minus the noise is below
 * 0.0.
 */
void lag_0_pwr_in_dB(struct FitRange* fit_range_array,FITPRMS* fit_prms,double noise_pwr){
    int i;

    for(i=0;i<fit_prms->nrang;i++){
        if((fit_prms->pwr0[i] - noise_pwr) > 0.0){
            fit_range_array[i].p_0 = 10 * log10((fit_prms->pwr0[i] - noise_pwr) / noise_pwr);
        }
        else{
            fit_range_array[i].p_0 = -50.0;
        }
    }
}

/**
 * @brief      Sets a flag showing that data for a range is valid.
 *
 * @param[in]  range            A RANGENODE struct.
 * @param      fit_range_array  This struct holds fit results and is used by RST to write out final
 *                              final results.
 *
 */
void set_qflg(llist_node range,struct FitRange* fit_range_array){
    RANGENODE* range_node;

    range_node = (RANGENODE*) range;

    fit_range_array[range_node->range].qflg = 1;

}

/**
 * @brief      Sets the value of the linear fitted lag 0 power in dB
 *
 * @param[in]  range            The FITPRM struct holding rawacf record info.
 * @param      fit_range_array  This struct holds fit results and is used by RST to write out final
 *                              final results.
 * @param      noise_pwr        The noise power.
 *
 */
void set_p_l(llist_node range, struct FitRange* fit_range_array, double* noise_pwr){
    RANGENODE* range_node;
    double noise_dB;

    range_node = (RANGENODE*) range;
    noise_dB = 10 * log10( *noise_pwr);

    fit_range_array[range_node->range].p_l = 10 * range_node->l_pwr_fit->a * LN_TO_LOG - noise_dB;

}

/**
 * @brief      Sets the value of the linear fitted lag 0 power error in dB
 *
 * @param[in]  range            A RANGENODE struct.
 * @param      fit_range_array  This struct holds fit results and is used by RST to write out final
 *                              final results.
 *
 */
void set_p_l_err(llist_node range, struct FitRange* fit_range_array){
    RANGENODE* range_node;

    range_node = (RANGENODE*) range;

    fit_range_array[range_node->range].p_l_err = 10 * sqrt(range_node->l_pwr_fit_err->sigma_2_a) * LN_TO_LOG;  /* Here pwr_fit_err!*/

}

/**
 * @brief      Sets the value of the quadratic fitted lag 0 power in dB.
 *
 * @param[in]  range            A RANGENODE struct.
 * @param      fit_range_array  This struct holds fit results and is used by RST to write out final
 *                              final results.
 * @param      noise_pwr        The noise power.
 *
 */
void set_p_s(llist_node range, struct FitRange* fit_range_array, double* noise_pwr){
    RANGENODE* range_node;
    double noise_dB;

    range_node = (RANGENODE*) range;
    noise_dB = 10 * log10( *noise_pwr);

    fit_range_array[range_node->range].p_s = 10 * range_node->q_pwr_fit->a * LN_TO_LOG - noise_dB;

}

/**
 * @brief      Sets the value of the quadratic fitted lag 0 power error in dB.
 *
 * @param[in]  range            A RANGENODE struct.
 * @param      fit_range_array  This struct holds fit results and is used by RST to write out final
 *                              final results.
 *
 */
void set_p_s_err(llist_node range, struct FitRange* fit_range_array){
    RANGENODE* range_node;

    range_node = (RANGENODE*) range;

    fit_range_array[range_node->range].p_s_err = 10 * sqrt(range_node->q_pwr_fit_err->sigma_2_a) * LN_TO_LOG;

}

/**
 * @brief      Sets the value of the determined velocity from the phase fit.
 *
 * @param[in]  range            A RANGENODE struct.
 * @param      fit_range_array  This struct holds fit results and is used by RST to write out final
 *                              final results.
 * @param      fit_prms         The FITPRM struct holding rawacf record info.
 *
 */
void set_v(llist_node range, struct FitRange* fit_range_array, FITPRMS* fit_prms){
    RANGENODE* range_node;
    double conversion_factor,velocity;

    range_node = (RANGENODE*) range;

    conversion_factor = C/((4*PI)*(fit_prms->tfreq * 1000.0)) * fit_prms->vdir;

    velocity = range_node->phase_fit->b * conversion_factor * (1/range_node->refrc_idx);

    fit_range_array[range_node->range].v = velocity;
}

/**
 * @brief      Sets the value of the determined velocity error from the phase fit.
 *
 * @param[in]  range            A RANGENODE struct.
 * @param      fit_range_array  This struct holds fit results and is used by RST to write out final
 *                              final results.
 * @param      fit_prms         The FITPRM struct holding rawacf record info.
 *
 */
void set_v_err(llist_node range, struct FitRange* fit_range_array, FITPRMS* fit_prms){
    RANGENODE* range_node;
    double conversion_factor,velocity_err;

    range_node = (RANGENODE*) range;
    conversion_factor = C/((4*PI)*(fit_prms->tfreq * 1000.0));

    velocity_err = sqrt(range_node->phase_fit->sigma_2_b) * conversion_factor * (1/range_node->refrc_idx);

    fit_range_array[range_node->range].v_err = velocity_err;
}

/**
 * @brief      Sets the value of the determined spectral width from the linear power fit.
 *
 * @param[in]  range            A RANGENODE struct.
 * @param      fit_range_array  This struct holds fit results and is used by RST to write out final
 *                              final results.
 * @param      fit_prms         The FITPRM struct holding rawacf record info.
 *
 */
void set_w_l(llist_node range, struct FitRange* fit_range_array, FITPRMS* fit_prms){
    RANGENODE* range_node;
    double conversion_factor;

    range_node = (RANGENODE*) range;
    conversion_factor = C/((4*PI)*(fit_prms->tfreq * 1000.0))*2.;

    fit_range_array[range_node->range].w_l = fabs(range_node->l_pwr_fit->b) * conversion_factor;
}

/**
 * @brief      Sets the value of the determined spectral width error from the linear power fit.
 *
 * @param[in]  range            A RANGENODE struct.
 * @param      fit_range_array  This struct holds fit results and is used by RST to write out final
 *                              final results.
 * @param      fit_prms         The FITPRM struct holding rawacf record info.
 *
 */
void set_w_l_err(llist_node range, struct FitRange* fit_range_array, FITPRMS* fit_prms){
    RANGENODE* range_node;
    double conversion_factor;

    range_node = (RANGENODE*) range;
    conversion_factor = C/(4*PI)/(fit_prms->tfreq * 1000.0)*2.;

    fit_range_array[range_node->range].w_l_err = sqrt(range_node->l_pwr_fit_err->sigma_2_b) * conversion_factor;
}

/**
 * @brief       Sets the value of the determined spectral width from the quadratic power fit.
 *
 * @param[in]  range            A RANGENODE struct.
 * @param      fit_range_array  This struct holds fit results and is used by RST to write out final
 *                              final results.
 * @param      fit_prms         The FITPRM struct holding rawacf record info.
 *
 */
void set_w_s(llist_node range, struct FitRange* fit_range_array, FITPRMS* fit_prms){
    RANGENODE* range_node;
    double conversion_factor;
    double fit_sqrt;

    range_node = (RANGENODE*) range;
    conversion_factor = C/(4*PI)/(fit_prms->tfreq * 1000.0) *4.* sqrt(log(2));

    fit_sqrt = sqrt(fabs(range_node->q_pwr_fit->b));
    fit_range_array[range_node->range].w_s = fit_sqrt * conversion_factor;
}

/**
 * @brief      Sets the value of the determined spectral width error from the quadratic power fit.
 *
 * @param[in]  range            A RANGENODE struct.
 * @param      fit_range_array  This struct holds fit results and is used by RST to write out final
 *                              final results.
 * @param      fit_prms         The FITPRM struct holding rawacf record info.
 *
 */
void set_w_s_err(llist_node range, struct FitRange* fit_range_array, FITPRMS* fit_prms){
    RANGENODE* range_node;
    double conversion_factor;
    double fit_sqrt, fit_std_dev, w_s_err;
    range_node = (RANGENODE*) range;

    conversion_factor = C/(4*PI)/(fit_prms->tfreq * 1000.0) * 4.*sqrt(log(2));
    fit_std_dev = sqrt(range_node->q_pwr_fit_err->sigma_2_b);
    fit_sqrt = sqrt(fabs(range_node->q_pwr_fit->b));
    w_s_err =  fit_std_dev/2./fit_sqrt * conversion_factor;
    fit_range_array[range_node->range].w_s_err = w_s_err;
}

/**
 * @brief      Sets the value of chi squared from the linear power fit.
 *
 * @param[in]  range            A RANGENODE struct.
 * @param      fit_range_array  This struct holds fit results and is used by RST to write out final
 *                              final results.
 * @param      fit_prms         The FITPRM struct holding rawacf record info.
 *
 */
void set_sdev_l(llist_node range, struct FitRange* fit_range_array){
    RANGENODE* range_node;

    range_node = (RANGENODE*) range;

    fit_range_array[range_node->range].sdev_l = range_node->l_pwr_fit->chi_2;
}

/**
 * @brief      Sets the value of chi squared from the quadratic power fit.
 *
 * @param[in]  range            A RANGENODE struct.
 * @param      fit_range_array  This struct holds fit results and is used by RST to write out final
 *                              final results.
 * @param      fit_prms         The FITPRM struct holding rawacf record info.
 *
 */
void set_sdev_s(llist_node range, struct FitRange* fit_range_array){
    RANGENODE* range_node;

    range_node = (RANGENODE*) range;

    fit_range_array[range_node->range].sdev_s = range_node->q_pwr_fit->chi_2;
}

/**
 * @brief      Sets the value of chi squared from the phase fit.
 *
 * @param[in]  range            A RANGENODE struct.
 * @param      fit_range_array  This struct holds fit results and is used by RST to write out final
 *                              final results.
 * @param      fit_prms         The FITPRM struct holding rawacf record info.
 *
 */
void set_sdev_phi(llist_node range, struct FitRange* fit_range_array){
    RANGENODE* range_node;

    range_node = (RANGENODE*) range;

    fit_range_array[range_node->range].sdev_phi = range_node->phase_fit->chi_2;
}

/**
 * @brief      Sets the flag of whether a range is ground scatter.
 *
 * @param[in]  range            A RANGENODE struct.
 * @param      fit_range_array  This struct holds fit results and is used by RST to write out final
 *                              final results.
 * @param      fit_prms         The FITPRM struct holding rawacf record info.
 *
 */
void set_gsct(llist_node range, struct FitRange* fit_range_array){
    RANGENODE* range_node;
    double v_abs,w;

    range_node = (RANGENODE*) range;

    v_abs = fabs(fit_range_array[range_node->range].v);
    w = fit_range_array[range_node->range].w_l;
    fit_range_array[range_node->range].gsct = (v_abs - (V_max - w * (V_max/W_max)) < 0) ? 1 : 0;
}

/**
 * @brief      Sets the number of good points used in the power fitting.
 *
 * @param[in]  range            A RANGENODE struct.
 * @param      fit_range_array  This struct holds fit results and is used by RST to write out final
 *                              final results.
 * @param      fit_prms         The FITPRM struct holding rawacf record info.
 *
 */
void set_nump(llist_node range, struct FitRange* fit_range_array){
    RANGENODE* range_node;

    range_node = (RANGENODE*) range;

    fit_range_array[range_node->range].nump = llist_size(range_node->pwrs);
}

/**
 * @brief      Determines the elevation angle from (1) lag zero phase and (2) fitted XCF phase.
 *
 * @param[in]  range            A RANGENODE struct.
 * @param      fit_range_array  This struct holds fit results and is used by RST to write out final
 *                              final results.
 * @param      fit_prms         The FITPRM struct holding rawacf record info.
 *
 */
void find_elevation(llist_node range, struct FitData* fit_data, FITPRMS* fit_prms, int elv_version){

    RANGENODE* range_node;
    range_node = (RANGENODE*) range;
    struct FitPrm* fitprm;
    fitprm = malloc(sizeof(struct FitPrm));
    
    // need this for elevation algorithms to work. 
    // TODO: make consistent structs between fitacf versions so we don't have this problem again
    fitprm->interfer[0] = fit_prms->interfer[0];
    fitprm->interfer[1] = fit_prms->interfer[1];
    fitprm->interfer[2] = fit_prms->interfer[2];
    fitprm->maxbeam = fit_prms->maxbeam;
    fitprm->bmoff = fit_prms->bmoff;
    fitprm->bmsep = fit_prms->bmsep;
    fitprm->bmnum = fit_prms->bmnum;
    fitprm->tfreq = fit_prms->tfreq;
    fitprm->tdiff = fit_prms->tdiff;
    fitprm->phidiff = fit_prms->phidiff;

    // elevation angle calculated from the lag zero phase is stored in fit_data->elv[range_node->range].normal
    // elevation angle calculated from the fitted phase is stored in fit_data->elv[range_node->range].fitted
    // elv_version 2 is the Shepherd [2017] elevation calculation
    // elv_version 1 is original elevation calculation
    // elv_version 0 is specifically for the GBR radar when -old_elev is specified
    if (elv_version == 2)
    {
        fit_data->elv[range_node->range].normal = elevation_v2( fitprm, fit_data->xrng[range_node->range].phi0);
        fit_data->elv[range_node->range].fitted = elevation_v2( fitprm, range_node->elev_fit->a);
    }
    else if (elv_version == 1)
    {
        fit_data->elv[range_node->range].normal = elevation( fitprm, fit_data->xrng[range_node->range].phi0);
        fit_data->elv[range_node->range].fitted = elevation( fitprm, range_node->elev_fit->a);
    }
    else if (elv_version == 0)
    {
        fit_data->elv[range_node->range].normal = elev_goose( fitprm, fit_data->xrng[range_node->range].phi0);
        fit_data->elv[range_node->range].fitted = elev_goose( fitprm, range_node->elev_fit->a);
    }
    else
    {
        fprintf(stderr, "Error: Elevation version does not exist\n");
    }
    free(fitprm);
    
}


// TODO Integrate this calculation into find_elevation() - requires update to elevation library
void find_elevation_error(llist_node range, struct FitData* fit_data, FITPRMS* fit_prms)
{
    
    double x,y,z;
    double antenna_sep,elev_corr;
    int phi_sign;
    double azi_offset,phi_0,c_phi_0;
    double wave_num;
    double cable_offset;
    double phase_diff_max;
    double psi_uncorrected;
    double psi,theta,psi_kd,psi_k2d2,df_by_dy;


    RANGENODE* range_node;


    range_node = (RANGENODE*) range;


    x = fit_prms->interfer[0];
    y = fit_prms->interfer[1];
    z = fit_prms->interfer[2];

    antenna_sep = sqrt(x*x + y*y + z*z);

    elev_corr = asin(z/antenna_sep);
    if (y > 0.0){
        phi_sign = 1;
    }
    else{
        phi_sign = -1;
        elev_corr = -elev_corr;
    }

    azi_offset = fit_prms->maxbeam/2 - 0.5;
    phi_0 = (fit_prms->bmoff + fit_prms->bmsep * (fit_prms->bmnum - azi_offset)) * PI/180;
    c_phi_0 = cos(phi_0);

    wave_num = 2 * PI * fit_prms->tfreq * 1000/C;

    cable_offset = -2 * PI * fit_prms->tfreq * 1000 * fit_prms->tdiff * 1.0e-6;

    phase_diff_max = phi_sign * wave_num * antenna_sep * c_phi_0 + cable_offset;

    psi_uncorrected = range_node->elev_fit->a + 2 * PI * floor((phase_diff_max-range_node->elev_fit->a)/(2*PI));

    if(phi_sign < 0) psi_uncorrected += 2 * PI;

    psi = psi_uncorrected - cable_offset;


    psi_kd = psi/(wave_num * antenna_sep);
    theta = c_phi_0 * c_phi_0 - psi_kd * psi_kd;
    /*Elevation errors*/
    psi_k2d2 = psi/(wave_num * wave_num * antenna_sep * antenna_sep);
    df_by_dy = psi_k2d2/sqrt(theta * (1 - theta));

   fit_data->elv[range_node->range].error = 180/PI * sqrt(range_node->elev_fit->sigma_2_a) * fabs(df_by_dy);

}

/**
 * @brief      Sets the phase offset for the XCF from raw data.
 *
 * @param[in]  range            A RANGENODE struct.
 * @param      fit_range_array  This struct holds fit results and is used by RST to write out final
 *                              final results.
 * @param      fit_prms         The FITPRM struct holding rawacf record info.
 *
 */
void set_xcf_phi0(llist_node range, struct FitData* fit_data, FITPRMS* fit_prms){
    RANGENODE* range_node;
    double real, imag;

    range_node = (RANGENODE*) range;

    real = fit_prms->xcfd[range_node->range * fit_prms->mplgs][0];
    imag = fit_prms->xcfd[range_node->range * fit_prms->mplgs][1];

    /* Correct phase sign due to cable swapping */
    fit_data->xrng[range_node->range].phi0 = atan2(imag,real)*fit_prms->phidiff;
    range_node->elev_fit->a *= fit_prms->phidiff;

}


/**
 * @brief      Sets the phase offset error for the XCF from the XCF fit.
 *
 * @param[in]  range            A RANGENODE struct.
 * @param      fit_range_array  This struct holds fit results and is used by RST to write out final
 *                              final results.
 *
 */
void set_xcf_phi0_err(llist_node range, struct FitRange* fit_range_array){
    RANGENODE* range_node;

    range_node = (RANGENODE*) range;

    fit_range_array[range_node->range].phi0_err = sqrt(range_node->elev_fit->sigma_2_a);

}

/**
 * @brief      Sets the fitted phase chi squared value for the XCF.
 *
 * @param[in]  range            A RANGENODE struct.
 * @param      fit_range_array  This struct holds fit results and is used by RST to write out final
 *                              final results.
 *
 */
void set_xcf_sdev_phi(llist_node range, struct FitRange* fit_range_array){
    RANGENODE* range_node;

    range_node = (RANGENODE*) range;

    fit_range_array[range_node->range].sdev_phi = range_node->elev_fit->chi_2;

}<|MERGE_RESOLUTION|>--- conflicted
+++ resolved
@@ -20,11 +20,8 @@
     2020-08-12 Marina Schmidt (SuperDARN Canada) removed map function for better decoupling abilities
     2020-10-29 Marina Schmidt (SuperDARN Canada) & Emma Bland (UNIS) Changed default elevation calculation to elevation_v2()
     2021-06-01 Emma Bland (UNIS) Consolidated elevation angle calculations into a single function
-<<<<<<< HEAD
+    E.G.Thomas 2021-08: added support for bmoff parameter
     2021-11-12 Emma Bland (UNIS) Changed elevation angle field names (elv.high --> elv.fitted, elv.low --> elv.error)
-=======
-    E.G.Thomas 2021-08: added support for bmoff parameter
->>>>>>> db5204d4
 */
 
 /*
