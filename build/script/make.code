--- conflicted
+++ resolved
@@ -143,33 +143,6 @@
 fi
 
 
-<<<<<<< HEAD
-=======
-## The mpfit seems to be an external library that was folded in during the creation of lmfit.  This
-## is the band-aid way to compile and copy this library into the appropriate directory.  A better
-## solution than this may exist.  -KTS 20150810
-
-# Save current working directory for later
-currentdir=(`pwd`)
-echo "================================================================================"
-echo "Compiling Library:${CODEBASE}/analysis/src.lib/cmpfit-1.2"
-echo "================================================================================"
-
-cd ${CODEBASE}/analysis/src.lib/cmpfit-1.2/
-echo "make clean"
-make clean
-echo "make"
-make
-
-echo "mkdir -p ${LIBPATH}"
-mkdir -p ${LIBPATH}
-
-echo "cp -vp *.a ${LIBPATH}"
-cp -vp *.a ${LIBPATH}
-
-# Get back to the old directory that we were in before
-cd ${currentdir}
-
 # This modification allows for automatic compilation for systems without IDL
 if [ ! -n "${DLMPATH}" ]; then
   if [ -d ${RSTPATH}/codebase/superdarn/src.lib/tk/idl ]; then
@@ -194,15 +167,10 @@
   fi
 fi
 
->>>>>>> 83f6dc04
+
 mkdir -p ${LOGPATH}
 makemodule hdr ${pkgdir}/build.txt
 makemodule lib ${pkgdir}/build.txt
 makemodule bin ${pkgdir}/build.txt
 if [ -n "${DLMPATH}" ]; then makemodule dlm ${pkgdir}/build.txt; fi
-exit 0
-
-
-
-
-
+exit 0