# (C) copyrights 2019 SuperDARN Canada, University of Saskatchewan
#                2021 SuperDARN, Virginia Polytechnic Institute & State University
# authors: Marina Schmidt, SuperDARN Canada
#          Kevin Sterne, VT
site_name: RST Documentation
repo_url: https://github.com/superdarn/rst
theme: readthedocs
markdown_extensions:
    - extra
    - admonition
    - toc

pages:
- Home: index.md
- About: about.md
- Installation:
        - Linux: user_guide/linux_install.md
        - MacOSX: user_guide/mac_install.md
- SuperDARN Data:
    - Accessing Data: user_guide/data.md
    - Citing Data: user_guide/citing.md
    - Filename Formats: references/general/filename.md
    - Radar Identifier: references/general/radar_id.md
- RST Tutorials: 
    - Data Processing: 
            - RAWACF to FITACF: user_guide/make_fit.md
            - FITACF to GRID: user_guide/make_grid.md
            - GRID to MAP: user_guide/map_grid.md
    - Plotting Data: 
            - Range-time Plots: user_guide/time_plot.md
            - Field of View Plots: user_guide/fov_plot.md
            - Field Plots: user_guide/field_plot.md
            - Grid Plots: user_guide/grid_plot.md
            - Convection Plots: user_guide/map_plot.md
            - Customized Colors: user_guide/colors.md
- RST Developers Guide:
<<<<<<< HEAD
    - Copyrights and Licensing: dev/copyright_license.md 
    - Communications Guideline: dev/communication.md
    - Add a New Feature: dev/feature.md
    - Workflow:
        - GitHub Projects: dev/projects.md
        - Issues: dev/issues.md
        - Creating a Branch: dev/branching.md
        - Pull Requests: dev/pull_requests.md
        - Testing Code: dev/testing.md
        - Code Review: dev/code_reviews.md
        - Releasing Code: dev/releases.md 
=======
    - Copyrights and Licensing: developers_guide/copyright_license.md 
    - Data Structures in C:
            - cFit: developers_guide/cfit_struct_c.md
            - FitACF: developers_guide/fitacf_struct_c.md
            - Grid: developers_guide/grid_struct_c.md
            - IQDat: developers_guide/iqdat_struct_c.md
            - Map (cnvmap): developers_guide/cnvmap_struct_c.md
            - Radar Parameter Block: developers_guide/radar_parameter_c.md
            - RawACF: developers_guide/rawacf_struct_c.md
    - Data Structure in IDL:
            - FitACF: developers_guide/fitacf_struct_idl.md
            - Grid: developers_guide/grid_struct_idl.md
            - IQDat: developers_guide/iqdat_struct_idl.md
            - Map (cnvmap): developers_guide/cnvmap_struct_idl.md
            - Radar Parameter Block: developers_guide/radar_parameter_idl.md
            - RawACF: developers_guide/rawacf_struct_idl.md
>>>>>>> 13c91ec8
- SuperDARN Data Formats:
     - cFit Format: reference/general/cfit.md
     - Dmap Data: references/general/dmap_data.md
     - FitACF Format: references/general/fitacf.md
     - Grid Format: references/general/grid.md
     - IQDat Format: references/general/iqdat.md
     - Map Format: references/general/map.md
     - RawACF Format: references/general/rawacf.md
- Legacy Software:
     - Electric Field Data Structure for IDL: legacy_software/efield_struct_idl.md
     - rPlot Libraries: legacy_software/rPlot_lib.md
     - rPlot XML: legacy_software/rPlot_XML.md<|MERGE_RESOLUTION|>--- conflicted
+++ resolved
@@ -34,7 +34,6 @@
             - Convection Plots: user_guide/map_plot.md
             - Customized Colors: user_guide/colors.md
 - RST Developers Guide:
-<<<<<<< HEAD
     - Copyrights and Licensing: dev/copyright_license.md 
     - Communications Guideline: dev/communication.md
     - Add a New Feature: dev/feature.md
@@ -46,24 +45,21 @@
         - Testing Code: dev/testing.md
         - Code Review: dev/code_reviews.md
         - Releasing Code: dev/releases.md 
-=======
-    - Copyrights and Licensing: developers_guide/copyright_license.md 
     - Data Structures in C:
-            - cFit: developers_guide/cfit_struct_c.md
-            - FitACF: developers_guide/fitacf_struct_c.md
-            - Grid: developers_guide/grid_struct_c.md
-            - IQDat: developers_guide/iqdat_struct_c.md
-            - Map (cnvmap): developers_guide/cnvmap_struct_c.md
-            - Radar Parameter Block: developers_guide/radar_parameter_c.md
-            - RawACF: developers_guide/rawacf_struct_c.md
+            - cFit: dev/cfit_struct_c.md
+            - FitACF: dev/fitacf_struct_c.md
+            - Grid: dev/grid_struct_c.md
+            - IQDat: dev/iqdat_struct_c.md
+            - Map (cnvmap): dev/cnvmap_struct_c.md
+            - Radar Parameter Block: dev/radar_parameter_c.md
+            - RawACF: dev/rawacf_struct_c.md
     - Data Structure in IDL:
-            - FitACF: developers_guide/fitacf_struct_idl.md
-            - Grid: developers_guide/grid_struct_idl.md
-            - IQDat: developers_guide/iqdat_struct_idl.md
-            - Map (cnvmap): developers_guide/cnvmap_struct_idl.md
-            - Radar Parameter Block: developers_guide/radar_parameter_idl.md
-            - RawACF: developers_guide/rawacf_struct_idl.md
->>>>>>> 13c91ec8
+            - FitACF: dev/fitacf_struct_idl.md
+            - Grid: dev/grid_struct_idl.md
+            - IQDat: dev/iqdat_struct_idl.md
+            - Map (cnvmap): dev/cnvmap_struct_idl.md
+            - Radar Parameter Block: dev/radar_parameter_idl.md
+            - RawACF: dev/rawacf_struct_idl.md
 - SuperDARN Data Formats:
      - cFit Format: reference/general/cfit.md
      - Dmap Data: references/general/dmap_data.md
