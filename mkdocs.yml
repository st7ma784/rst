--- conflicted
+++ resolved
@@ -63,20 +63,14 @@
 - SuperDARN Data Formats:
      - cFit Format: reference/general/cfit.md
      - Dmap Data: references/general/dmap_data.md
-<<<<<<< HEAD
+     - IQDat Format: references/general/iqdat.md
+     - RawACF Format: references/general/rawacf.md
+     - DAT Format: references/general/dat.md
      - FitACF Format: references/general/fitacf.md
      - Grid Format: references/general/grid.md
-     - IQDat Format: references/general/iqdat.md
      - Map Format: references/general/map.md
-     - RawACF Format: references/general/rawacf.md
+     
 - Legacy Software:
      - Electric Field Data Structure for IDL: legacy_software/efield_struct_idl.md
      - rPlot Libraries: legacy_software/rPlot_lib.md
-     - rPlot XML: legacy_software/rPlot_XML.md
-=======
-     - IQDAT Format: references/general/iqdat.md
-     - RAWACF Format: references/general/rawacf.md
-     - FITACF Format: references/general/fitacf.md
-     - GRID Format: references/general/grid.md
-     - DAT Format: references/general/dat.md
->>>>>>> 33ed4c16
+     - rPlot XML: legacy_software/rPlot_XML.md